--- conflicted
+++ resolved
@@ -841,7 +841,6 @@
           matching $pattern$.
     </dl>
 
-    >> LoadModule["pymathics.graph"];
     >> AdjacencyList[{1 -> 2, 2 -> 3}, 3]
      = {2}
 
@@ -855,11 +854,6 @@
     summary_text = "list the adjacent vertices"
 
     def _retrieve(self, graph, what, neighbors, expression, evaluation):
-<<<<<<< HEAD
-        from mathics.core.pattern import pattern_objects
-=======
->>>>>>> dceac5f6
-
         if what.get_head_name() in pattern_objects:
             collected = set()
             match = Matcher(what).match
@@ -1431,11 +1425,6 @@
         "VertexDelete[graph_, what_, OptionsPattern[VertexDelete]]"
         graph = self._build_graph(graph, evaluation, options, expression)
         if graph:
-<<<<<<< HEAD
-            from mathics.core.pattern import pattern_objects
-=======
->>>>>>> dceac5f6
-
             head_name = what.get_head_name()
             if head_name in pattern_objects:
                 cases = Expression(
@@ -1575,11 +1564,6 @@
         "EdgeDelete[graph_, what_, OptionsPattern[EdgeDelete]]"
         graph = self._build_graph(graph, evaluation, options, expression)
         if graph:
-<<<<<<< HEAD
-            from mathics.core.pattern import pattern_objects
-=======
->>>>>>> dceac5f6
-
             head_name = what.get_head_name()
             if head_name in pattern_objects:
                 cases = Expression(
