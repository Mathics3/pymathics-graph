--- conflicted
+++ resolved
@@ -819,14 +819,12 @@
             raise _GraphParseError(
                 msg=f"{r} is an atom, and hence does not define an edge."
             )
-<<<<<<< HEAD
 
         if r.has_form("Pymathics`Property", None):
             expr, prop = r.elements
             attr_dict.update(_parse_property(prop, attr_dict))
             return parse_edge(expr, attr_dict)
-=======
->>>>>>> 32c16e59
+
 
         if r.head not in (SymbolRule, SymbolDirectedEdge, SymbolUndirectedEdge):
             raise _GraphParseError(
