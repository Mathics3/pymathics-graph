# -*- coding: utf-8 -*-

"""
Core routines for working with Graphs.
"""

# uses networkx

import base64
import tempfile

from collections import defaultdict
from inspect import isgenerator
from typing import Callable, Optional, Tuple

from mathics.builtin.base import AtomBuiltin, Builtin
<<<<<<< HEAD
from mathics.core.atoms import Atom, Integer, Integer0, Integer1, Integer2, String
=======
from mathics.core.atoms import Atom, Integer, Integer0, Integer1, Integer2, Real, String
>>>>>>> 57a11618
from mathics.core.convert.expression import ListExpression, from_python
from mathics.core.element import BaseElement, BoxElementMixin
from mathics.core.expression import Expression
from mathics.core.symbols import Symbol, SymbolList, SymbolTrue
from mathics.core.systemsymbols import (
    SymbolBlank,
    SymbolCases,
    SymbolFailed,
    SymbolMissing,
    SymbolRGBColor,
    SymbolRule,
)
from mathics.eval.patterns import Matcher

<<<<<<< HEAD
from pymathics.graph.boxes import GraphBox
from pymathics.graph.collections import _EdgeCollection
=======
from pymathics.graph.format import png_format_graph, svg_format_graph
>>>>>>> 57a11618
from pymathics.graph.graphsymbols import (
    SymbolDirectedEdge,
    SymbolGraph,
    SymbolTwoWayRule,
    SymbolUndirectedEdge,
)


WL_MARKER_TO_NETWORKX = {
    "Circle": "o",
    "Diamond": "D",
    "Square": "s",
    "Star": "*",
    "Pentagon": "p",
    "Octagon": "8",
    "Hexagon": "h",
    "Triangle": "^",
    # And many others. Is there a list somewhere?
}

WL_COLOR_TO_NETWORKX = {
    "Green": "g",
    "Blue": "b",
    # And many others. Is there a list somewhere?
}

WL_LAYOUT_TO_NETWORKX = {
    "CircularEmbedding": "circular",
    "SpiralEmbedding": "spiral",
    "SpectralEmbedding": "spectral",
    "SpringEmbedding": "spring",
    # And many others. Is there a list somewhere?
}

DEFAULT_GRAPH_OPTIONS = {
    "DirectedEdges": "False",
    "EdgeStyle": "{}",
    "EdgeWeight": "{}",
    "GraphLayout": "Null",
    "PlotLabel": "Null",
    "VertexLabels": "False",
    "VertexSize": "{}",
    "VertexShape": '"Circle"',
    "VertexStyle": "{}",
}

import networkx as nx


def graph_helper(
    graph_generator_func: Callable,
    options: dict,
    can_digraph: bool,
    graph_layout: str,
    evaluation,
    root: Optional[int] = None,
    *args,
    **kwargs,
) -> Optional[Callable]:
    should_digraph = can_digraph and has_directed_option(options)
    try:
        G = (
            graph_generator_func(*args, create_using=nx.DiGraph, **kwargs)
            if should_digraph
            else graph_generator_func(*args, **kwargs)
        )
    except MemoryError:
        evaluation.message("Graph", "mem", evaluation)
        return None
    if graph_layout and not options["System`GraphLayout"].get_string_value():
        options["System`GraphLayout"] = String(graph_layout)

    g = Graph(G)
    _process_graph_options(g, options)

    if root is not None:
        G.root = g.root = root
    return g


def has_directed_option(options: dict) -> bool:
    return options.get("System`DirectedEdges", False).to_python()


def _process_graph_options(g, options: dict) -> None:
    """
    Handle common graph-related options like VertexLabels, PlotLabel, VertexShape, etc.
    """
    # FIXME: for now we are adding both to both g and g.G.
    # g is where it is used in format. However we should wrap this as our object.
    # Access in G which might be better, currently isn't used.
    g.G.vertex_labels = g.vertex_labels = (
        options["System`VertexLabels"].to_python()
        if "System`VertexLabels" in options
        else False
    )
    shape = (
        options["System`VertexShape"].get_string_value()
        if "System`VertexShape" in options
        else "Circle"
    )

    g.G.node_shape = g.node_shape = WL_MARKER_TO_NETWORKX.get(shape, shape)

    color = (
        options["System`VertexStyle"].get_string_value()
        if "System`VertexStyle" in options
        else "Blue"
    )

    g.graph_layout = (
        options["System`GraphLayout"].get_string_value()
        if "System`GraphLayout" in options
        else ""
    )

    g.G.graph_layout = g.graph_layout = WL_LAYOUT_TO_NETWORKX.get(
        g.graph_layout, g.graph_layout
    )

    g.G.node_color = g.node_color = WL_COLOR_TO_NETWORKX.get(color, color)

    g.G.title = g.title = (
        options["System`PlotLabel"].get_string_value()
        if "System`PlotLabel" in options
        else None
    )


def _circular_layout(G):
    return nx.drawing.circular_layout(G, scale=1.5)


def _spectral_layout(G):
    return nx.drawing.spectral_layout(G, scale=2.0)


def _shell_layout(G):
    return nx.drawing.shell_layout(G, scale=2.0)


def _generic_layout(G, warn):
    return nx.nx_pydot.graphviz_layout(G, prog="dot")


def _path_layout(G, root):
    v = root
    x = 0
    y = 0

    k = 0
    d = 0

    pos = {}
    neighbors = G.neighbors(v)

    for _ in range(len(G)):
        pos[v] = (x, y)

        if not neighbors:
            break
        try:
            v = next(neighbors) if isgenerator(neighbors) else neighbors[0]
        except StopIteration:
            break
        neighbors = G.neighbors(v)

        if k == 0:
            if d < 1 or neighbors:
                d += 1
            x += d
        elif k == 1:
            y += d
        elif k == 2:
            if neighbors:
                d += 1
            x -= d
        elif k == 3:
            y -= d

        k = (k + 1) % 4

    return pos


def _auto_layout(G, warn):
    path_root = None

    for v, d in G.degree(G.nodes):
        if d == 1 and G.neighbors(v):
            path_root = v
        elif d > 2:
            path_root = None
            break

    if path_root is not None:
        return _path_layout(G, path_root)
    else:
        return _generic_layout(G, warn)


def _convert_networkx_graph(G, options):
    mapping = dict((v, Integer(i)) for i, v in enumerate(G.nodes))
    G = nx.relabel_nodes(G, mapping)
    [Expression(SymbolUndirectedEdge, u, v) for u, v in G.edges]
    return Graph(
        G,
        **options,
    )


_default_minimum_distance = 0.3


def _vertex_style(expr):
    return expr


def _edge_style(expr):
    return expr


def _parse_property(expr, attr_dict=None):
    if expr.has_form("Rule", 2):
        name, value = expr.elements
        if isinstance(name, Symbol):
            if attr_dict is None:
                attr_dict = {}
            attr_dict[name.get_name()] = value
    elif expr.has_form("List", None):
        for element in expr.elements:
            attr_dict = _parse_property(element, attr_dict)
    return attr_dict


class _NetworkXBuiltin(Builtin):
    requires = ("networkx",)

    options = DEFAULT_GRAPH_OPTIONS

    messages = {
        "graph": "Expected a graph at position 1 in ``.",
        "inv": "The `1` at position `2` in `3` does not belong to the graph at position 1.",
    }

    def _not_a_vertex(self, expression, pos, evaluation):
        evaluation.message(self.get_name(), "inv", "vertex", pos, expression)

    def _not_an_edge(self, expression, pos, evaluation):
        evaluation.message(self.get_name(), "inv", "edge", pos, expression)

    def _build_graph(self, graph, evaluation, options, expr, quiet=False):
        head = graph.get_head()
        if head is SymbolGraph and isinstance(graph, Atom) and hasattr(graph, "G"):
            return graph
        elif head is SymbolList:
            return _graph_from_list(graph.elements, options)
        elif not quiet:
            evaluation.message(self.get_name(), "graph", expr)

    def _evaluate_atom(self, graph, options, compute):
        head = graph.head
        if head is SymbolGraph:
            return compute(graph)
        elif head is SymbolList:
            return compute(_graph_from_list(graph.elements, options))

    def __str__(self):
        return "-Graph-"

    def get_sort_key(self, pattern_sort=False) -> tuple:
        """
        Returns a particular encoded list (which should be a tuple) that is used
        in ``Sort[]`` comparisons and in the ordering that occurs
        in an M-Expression which has the ``Orderless`` property.

        See the docstring for element.get_sort_key() for more detail.
        """

        if pattern_sort:
            return super(_NetworkXBuiltin, self).get_sort_key(True)
        else:
            # Return a sort_key tuple.
            # but with a `2` instead of `1` in the 5th position,
            # and adding two extra fields: the length in the 5th position,
            # and a hash in the 6th place.
            return [
                1,
                3,
                self.class_head_name,
                tuple(),
                2,
                len(self.vertices),
                hash(self),
            ]
            return hash(self)


class _FullGraphRewrite(Exception):
    pass


def _normalize_edges(edges):
    for edge in edges:
        if edge.has_form("System`Property", 2):
            expr, prop = edge.elements
            yield Expression(edge.get_head(), list(_normalize_edges([expr]))[0], prop)
        elif edge.get_head_name() == "System`Rule":
            yield Expression(SymbolDirectedEdge, *edge.elements)
        else:
            yield edge


def is_connected(G):
    if len(G) == 0:  # empty graph?
        return True
    elif G.is_directed():
        return nx.is_strongly_connected(G)
    else:
        return nx.is_connected(G)


def _edge_weights(options):
    expr = options.get("Pymathics`EdgeWeight")
    if expr is None:
        return []
    if not expr.has_form("List", None):
        return []
    return expr.elements


class _GraphParseError(Exception):
    def __init__(self, msg=""):
        self.msg = msg

    def __repr__(self):
        if self.msg:
            return "GraphParseError: " + self.msg
        else:
            return "GraphParseError."


class Graph(Atom):
    class_head_name = "Pymathics`Graph"

    options = DEFAULT_GRAPH_OPTIONS

    def __init__(self, Gr, **kwargs):
        super(Graph, self).__init__()
        self.G = Gr
        self.mixed = kwargs.get("mixed", False)

    def __hash__(self):
        return hash(("Pymathics`Graph", self.G))

    def __str__(self):
        return "-Graph-"

    def atom_to_boxes(self, f, evaluation) -> "GraphBox":
        return GraphBox(self.G)

    def add_edges(self, new_edges, new_edge_properties):
        G = self.G.copy()
        mathics_new_edges = list(_normalize_edges(new_edges))
        return _create_graph(
            mathics_new_edges, new_edge_properties, options={}, from_graph=G
        )

    def add_vertices(self, *vertices_to_add):
        G = self.G.copy()
        G.add_nodes_from(vertices_to_add)
        return Graph(G)

    def coalesced_graph(self, evaluation):
        if not isinstance(self.G, (nx.MultiDiGraph, nx.MultiGraph)):
            return self.G, "WEIGHT"

        new_edges = defaultdict(lambda: 0)
        for u, v, w in self.G.edges.data("Pymathics`EdgeWeight", default=None):
            if w is not None:
                w = w.evaluate(evaluation).to_mpmath()
            else:
                w = 1
            new_edges[(u, v)] += w

        if self.G.is_directed():
            new_graph = nx.DiGraph()
        else:
            new_graph = nx.Graph()

        new_graph.add_edges_from(
            ((u, v, {"WEIGHT": w}) for (u, v), w in new_edges.items())
        )

        return new_graph, "WEIGHT"

    def delete_edges(self, edges_to_delete):
        G = self.G.copy()
        directed = G.is_directed()

        edges_to_delete = list(_normalize_edges(edges_to_delete))
        edges_to_delete = self.edges.filter(edges_to_delete)

        for edge in edges_to_delete:
            if edge.has_form("DirectedEdge", 2):
                if directed:
                    u, v = edge.elements
                    G.remove_edge(u, v)
            elif edge.has_form("UndirectedEdge", 2):
                u, v = edge.elements
                if directed:
                    G.remove_edge(u, v)
                    G.remove_edge(v, u)
                else:
                    G.remove_edge(u, v)

        edges = self.edges.clone()
        edges.delete(edges_to_delete)

        return Graph(
            self.vertices, edges, G, self.layout, self.options, self.highlights
        )

    def delete_vertices(self, vertices_to_delete):
        G = self.G.copy()
        for n in vertices_to_delete:
            G.remove_node(n)
        return Graph(G)

    def default_format(self, evaluation, form):
        return "-Graph-"

    def do_format(self, evaluation, form):
        return self

    @property
    def edges(self) -> tuple:
        # TODO: check if this should not return expressions
        return self.G.edges

    def empty(self):
        return len(self.G) == 0

    @property
    def head(self):
        return SymbolGraph

    def is_directed(self):
        if self.G.is_directed():
            return not self.mixed
        return False

    def is_loop_free(self):
        return not any(True for _ in nx.nodes_with_selfloops(self.G))

    # networkx graphs can't be used for mixed
    def is_mixed_graph(self):
        return self.mixed
        # return self.edges. ... is_mixed()

    def is_multigraph(self):
        return isinstance(self.G, (nx.MultiDiGraph, nx.MultiGraph))

    def get_sort_key(self, pattern_sort=False) -> tuple:
        """
        Returns a particular encoded list (which should be a tuple) that is used
        in ``Sort[]`` comparisons and in the ordering that occurs
        in an M-Expression which has the ``Orderless`` property.

        See the docstring for element.get_sort_key() for more detail.
        """

        if pattern_sort:
            return super(Graph, self).get_sort_key(True)
        else:
            # Return a sort_key tuple.
            # but with a `2` instead of `1` in the 5th position,
            # and adding two extra fields: the length in the 5th position,
            # and a hash in the 6th place.
            return [
                1,
                3,
                self.class_head_name,
                tuple(),
                2,
                len(self.vertices),
                hash(self),
            ]
            return hash(self)

    def sort_vertices(self, vertices):
        return sorted(vertices)

    def update_weights(self, evaluation):
        weights = None
        G = self.G

        if self.is_multigraph():
            for u, v, k, w in G.edges.data(
                "Pymathics`EdgeWeight", default=None, keys=True
            ):
                data = G.get_edge_data(u, v, key=k)
                w = data.get()
                if w is not None:
                    w = w.evaluate(evaluation).to_mpmath()
                    G[u][v][k]["WEIGHT"] = w
                    weights = "WEIGHT"
        else:
            for u, v, w in G.edges.data("Pymathics`EdgeWeight", default=None):
                if w is not None:
                    w = w.evaluate(evaluation).to_mpmath()
                    G[u][v]["WEIGHT"] = w
                    weights = "WEIGHT"

        return weights

    @property
    def value(self):
        return self.G

    @property
    def vertices(self):
        return self.G.nodes


def _parse_item(x, attr_dict=None):
    if x.has_form("Property", 2):
        expr, prop = x.elements
        attr_dict = _parse_property(prop, attr_dict)
        return _parse_item(expr, attr_dict)
    else:
        return x, attr_dict


def _graph_from_list(rules, options, new_vertices=None):
    if not rules:
        return Graph(nx.Graph())
    else:
        new_edges, new_edge_properties = zip(*[_parse_item(x) for x in rules])
        return _create_graph(
            new_edges, new_edge_properties, options=options, new_vertices=new_vertices
        )


def _create_graph(
    new_edges, new_edge_properties, options, from_graph=None, new_vertices=None
):
    vertices_dict = {}
    # Classification of vertex and edges
    known_vertices = set()
    vertices = []
    vertex_properties = []

    def add_vertex(x, attr_dict=None):
        if x.has_form("Property", 2):
            expr, prop = x.elements
            attr_dict = _parse_property(prop, attr_dict)
            return add_vertex(expr, attr_dict)
        elif x not in known_vertices:
            known_vertices.add(x)
            vertices.append(x)
            vertex_properties.append(attr_dict)
        return x

    directed_edges = []
    undirected_edges = []

    if from_graph is not None:
        old_vertices = dict(from_graph.nodes.data())
        vertices += old_vertices
        edges = list(from_graph.edges.data())

        for edge, attr_dict in edges:
            u, v = edge.elements
            if edge.head in (SymbolDirectedEdge, SymbolRule):
                directed_edges.append((u, v, attr_dict))
            else:
                undirected_edges.append((u, v, attr_dict))

        multigraph = [from_graph.is_multigraph()]
    else:
        edges = []
        edge_properties = []

        multigraph = [False]

    if new_vertices is not None:
        for v in new_vertices:
            add_vertex(v)

    def add_vertex(x, attr_dict=None):
        if attr_dict is None:
            attr_dict = {}
        if x.has_form("Pymathics`Property", 2):
            expr, prop = x.elements
            attr_dict.update(_parse_property(prop, attr_dict))
            return add_vertex(expr, attr_dict)
        elif x not in known_vertices:
            known_vertices.add(x)
            vertices.append(x)
            vertex_properties.append(attr_dict)
            vertices_dict[x] = attr_dict
        else:
            vertices_dict[x].update(attr_dict)
        return x

    if new_vertices is not None:
        for v in new_vertices:
            add_vertex(v)

    known_edges = set(edges)
    # It is simpler to just recompute this than change the above to work
    # incrementally
    known_vertices = set(vertices)

    def track_edges(*edges):
        if multigraph[0]:
            return
        previous_n_edges = len(known_edges)
        for edge in edges:
            known_edges.add(edge)
        if len(known_edges) < previous_n_edges + len(edges):
            multigraph[0] = True

    edge_weights = _edge_weights(options)
    use_directed_edges = options.get("System`DirectedEdges", SymbolTrue) is SymbolTrue

    directed_edge_head = (
        SymbolDirectedEdge if use_directed_edges else SymbolUndirectedEdge
    )

    def parse_edge(r, attr_dict=None):
        if attr_dict is None:
            attr_dict = {}

        if isinstance(r, Atom):
            raise _GraphParseError(
                msg=f"{r} is an atom, and hence does not define an edge."
            )

        if r.has_form("Pymathics`Property", None):
            expr, prop = r.elements
            attr_dict.update(_parse_property(prop, attr_dict))
            return parse_edge(expr, attr_dict)

        if r.head not in (
            SymbolRule,
            SymbolDirectedEdge,
            SymbolTwoWayRule,
            SymbolUndirectedEdge,
        ):
            raise _GraphParseError(msg=f"{r} is not an edge description.")

        r_head = r.head
        elements = r.elements

        if len(elements) != 2:
            raise _GraphParseError(
                msg=f"{r} does not have 2 elements, so it is not an edge."
            )

        u, v = elements
        assert isinstance(u, BaseElement) and isinstance(v, BaseElement)
        u = add_vertex(u)
        v = add_vertex(v)

        if r_head in (SymbolRule, SymbolDirectedEdge):
            edges_container = directed_edges
            head = directed_edge_head
            track_edges((u, v))
        elif r_head in (SymbolTwoWayRule, SymbolUndirectedEdge):
            edges_container = undirected_edges
            head = SymbolUndirectedEdge
            track_edges((u, v), (v, u))
        else:
            raise _GraphParseError(msg=f"{r_head} is an unknown kind of edge.")

        if r_head is head:
            edges.append(r)
        else:
            edges.append(Expression(head, u, v))
        edge_properties.append(attr_dict)

        edges_container.append((u, v, attr_dict))

    try:

        def full_new_edge_properties(new_edge_style):
            for i, (attr_dict, w) in enumerate(zip(new_edge_properties, edge_weights)):
                attr_dict = {} if attr_dict is None else attr_dict.copy()
                attr_dict["Pymathics`EdgeWeight"] = from_python(w)
                yield attr_dict
            # FIXME: figure out what to do here. Color is a mess.
            # for i, (attr_dict, s) in enumerate(zip(new_edge_style, new_edge_style)):
            #     attr_dict = {} if attr_dict is None else attr_dict.copy()
            #     attr_dict["Pymathics`EdgeStyle"] = s
            #     yield attr_dict
            for attr_dict in new_edge_properties[len(edge_weights) :]:
                yield attr_dict

        if "Pymathics`EdgeStyle" in options:
            # FIXME: Figure out what to do here:
            # Color is a f-ing mess.
            # edge_options = options["Pymathics`EdgeStyle"].to_python()
            edge_options = []
        else:
            edge_options = []
        edge_properties = list(full_new_edge_properties(edge_options))
        for edge, attr_dict in zip(new_edges, edge_properties):
            parse_edge(edge, attr_dict)
    except _GraphParseError:
        return None

    empty_dict = {}
    mixed = False
    if directed_edges:
        G = nx.MultiDiGraph() if multigraph[0] else nx.DiGraph()
        nodes_seen = set()
        for u, v, attr_dict in directed_edges:
            attr_dict = attr_dict or empty_dict
            G.add_edge(u, v, **attr_dict)
            nodes_seen.add(u)
            nodes_seen.add(v)

        unseen_vertices = set(vertices) - nodes_seen
        for v in unseen_vertices:
            G.add_node(v)

        if undirected_edges:
            mixed = True
        for u, v, attr_dict in undirected_edges:
            attr_dict = attr_dict or empty_dict
            G.add_edge(u, v, **attr_dict)
            G.add_edge(v, u, **attr_dict)
    else:
        G = nx.MultiGraph() if multigraph[0] else nx.Graph()
        for u, v, attr_dict in undirected_edges:
            attr_dict = attr_dict or empty_dict
            G.add_edge(u, v, **attr_dict)

    # For what is this?
    _EdgeCollection(
        edges,
        edge_properties,
        n_directed=len(directed_edges),
        n_undirected=len(undirected_edges),
    )

    g = Graph(G, mixed=mixed)
    _process_graph_options(g, options)
    return g


class _PatternList(_NetworkXBuiltin):
    def eval(self, graph, expression, evaluation, options):
        "%(name)s[graph_, OptionsPattern[%(name)s]]"
        graph = self._build_graph(graph, evaluation, options, expression)
        if graph:
            return ListExpression(*(from_python(q) for q in self._items(graph)))

    def eval_patt(self, graph, patt, expression, evaluation, options):
        "%(name)s[graph_, patt_, OptionsPattern[%(name)s]]"
        graph = self._build_graph(graph, evaluation, options, expression)
        if graph:
            return Expression(SymbolCases, ListExpression(*self._items(graph)), patt)


class AdjacencyList(_NetworkXBuiltin):
    """
    <url>
    :Adjacency list:
    https://en.wikipedia.org/wiki/Adjacency_list</url> (<url>
    :NetworkX:
    https://networkx.org/documentation/networkx-2.8.8/reference/readwrite/adjlist.html</url>,
    <url>
    :WMA:
    https://reference.wolfram.com/language/ref/AdjacencyList.html</url>)

    <dl>
      <dt>'AdjacencyList'[$graph$, $v$]
      <dd>gives a list of vertices adjacent to $v$ in a 'Graph' \
          or a list of edges $g$.

      <dt>'AdjacencyList'[$graph$, $pattern$]
      <dd>gives a list of vertices adjacent to vertices \
          matching $pattern$.
    </dl>

    >> AdjacencyList[{1 -> 2, 2 -> 3}, 3]
     = {2}

    >> AdjacencyList[{1 -> 2, 2 -> 3}, _?EvenQ]
     = {1, 3}

    >> AdjacencyList[{x -> 2, x -> 3, x -> 4, 2 -> 10, 2 -> 11, 4 -> 20, 4 -> 21, 10 -> 100}, 10, 2]
     = {2, 11, 100, x}
    """

    def _retrieve(self, graph, what, neighbors, expression, evaluation):
        from mathics.builtin import pattern_objects

        if what.get_head_name() in pattern_objects:
            collected = set()
            match = Matcher(what).match
            for v in graph.G.nodes:
                if match(v, evaluation):
                    collected.update(neighbors(v))
            return ListExpression(*sorted(collected))
        elif graph.G.has_node(what):
            return ListExpression(*sorted(neighbors(what)))
        else:
            self._not_a_vertex(expression, 2, evaluation)

    def eval(self, graph, what, expression, evaluation, options):
        "%(name)s[graph_, what_, OptionsPattern[%(name)s]]"
        graph = self._build_graph(graph, evaluation, options, expression)
        if graph:
            G = graph.G.to_undirected()  # FIXME inefficient
            return self._retrieve(
                graph, what, lambda v: G.neighbors(v), expression, evaluation
            )

    def eval_d(self, graph, what, d, expression, evaluation, options):
        "%(name)s[graph_, what_, d_, OptionsPattern[%(name)s]]"
        py_d = d.to_mpmath()
        if py_d is None:
            return

        graph = self._build_graph(graph, evaluation, options, expression)
        if graph:
            G = graph.G

            def neighbors(v):
                return nx.ego_graph(
                    G, v, radius=py_d, undirected=True, center=False
                ).nodes()

            return self._retrieve(graph, what, neighbors, expression, evaluation)


class DirectedEdge(Builtin):
    """
    <url>
    :Directed edge:
    https://en.wikipedia.org/wiki/Directed_graph</url> (<url>
    :NetworkX:
    https://networkx.org/documentation/stable/reference/classes/digraph.html</url>,
    <url>
    :WMA:
    https://reference.wolfram.com/language/ref/DirectedEdge.html</url>)


    <dl>
      <dt>'DirectedEdge[$u$, $v$]'
      <dd>create a directed edge from $u$ to $v$.
    </dl>
    """

    summary_text = "make a directed graph edge"


class EdgeConnectivity(_NetworkXBuiltin):
    """
    <url>
    :Edge connectivity:
    https://en.wikipedia.org/wiki/Directed_graph</url> (<url>
    :NetworkX:
    https://networkx.org/documentation/stable/reference/algorithms/\
    generated/networkx.algorithms.connectivity.connectivity.edge_connectivity.html</url>,
    <url>
    :WMA:
    https://reference.wolfram.com/language/ref/EdgeConnectivity.html</url>)

    <dl>
      <dt>'EdgeConnectivity[$g$]'
      <dd>gives the edge connectivity of the graph $g$.
    </dl>

    >> EdgeConnectivity[{1 <-> 2, 2 <-> 3}]
     = 1

    >> EdgeConnectivity[{1 -> 2, 2 -> 3}]
     = 0

    >> EdgeConnectivity[{1 -> 2, 2 -> 3, 3 -> 1}]
     = 1

    >> EdgeConnectivity[{1 <-> 2, 2 <-> 3, 1 <-> 3}]
     = 2

    >> EdgeConnectivity[{1 <-> 2, 3 <-> 4}]
     = 0

    #> EdgeConnectivity[Graph[{}]]
     = EdgeConnectivity[-Graph-]
    """

    summary_text = "edge connectivity of a graph"

    def eval(self, graph, expression, evaluation, options):
        "%(name)s[graph_, OptionsPattern[%(name)s]]"
        graph = self._build_graph(graph, evaluation, options, expression)
        if graph and not graph.empty():
            return Integer(nx.edge_connectivity(graph.G))

    def eval_st(self, graph, s, t, expression, evaluation, options):
        "%(name)s[graph_, s_, t_, OptionsPattern[%(name)s]]"
        graph = self._build_graph(graph, evaluation, options, expression)
        if graph and not graph.empty():
            return Integer(nx.edge_connectivity(graph.G, s, t))


class EdgeIndex(_NetworkXBuiltin):
    """
    <url>
    :WMA:
    https://reference.wolfram.com/language/ref/EdgeIndex.html</url>

    <dl>
    <dt>'EdgeIndex['graph', 'edge']'
    <dd>gives the position of the 'edge' in the list of edges associated \
    to the graph.
    </dl>
    """

    summary_text = "find the position of an edge"

    def eval(self, graph, v, expression, evaluation, options):
        "%(name)s[graph_, v_, OptionsPattern[%(name)s]]"
        graph = self._build_graph(graph, evaluation, options, expression)
        if graph:
            # FIXME: check if directionality must be considered or not.
            try:
                i = list(graph.edges).index(v.elements)
            except Exception:
                self._not_an_edge(expression, Integer2, evaluation)
                return
            return Integer(i + 1)


class EdgeList(_PatternList):
    """
    <url>
    :WMA:
    https://reference.wolfram.com/language/ref/EdgeList.html</url>

    <dl>
      <dt>'EdgeList'[$g$]
      <dd>gives the list of edges that defines $g$
    </dl>
    """

    summary_text = "list the edges of a graph"

    def _items(self, graph):
        return graph.edges


class EdgeRules(_NetworkXBuiltin):
    """
    <url>
    :WMA:
    https://reference.wolfram.com/language/ref/EdgeRules.html</url>

    <dl>
      <dt>'EdgeRules'[$g$]
      <dd> gives the list of edge rules for the graph $g$.
    </dl>
    """

    summary_text = "list the edge as rules"

    def eval(self, graph, expression, evaluation, options):
        "%(name)s[graph_, OptionsPattern[%(name)s]]"
        graph = self._build_graph(graph, evaluation, options, expression)
        if graph:

            def rules():
                for edge in graph.edges:
                    u, v = edge
                    yield Expression(SymbolRule, u, v)

            return ListExpression(*list(rules()))


class FindShortestPath(_NetworkXBuiltin):
    """

    <url>
    :Shortest path problem:
    https://en.wikipedia.org/wiki/Shortest_path_problem</url> (<url>
    :NetworkX:
    https://networkx.org/documentation/networkx-2.8.8/reference/algorithms\
    /generated/networkx.algorithms.shortest_paths.generic.shortest_path.html</url>,
    <url>
    :WMA:
    https://reference.wolfram.com/language/ref/FindShortestPath.html</url>)

    <dl>
      <dt>'FindShortestPath'[$g$, $src$, $tgt$]
      <dd>List the vertices in the shortest path connecting the source $src$ with the target $tgt$ \
          in the graph $g$.
    </dl>


    >> FindShortestPath[{1 <-> 2, 2 <-> 3, 3 <-> 4, 2 <-> 4, 4 -> 5}, 1, 5]
     = {1, 2, 4, 5}

    >> FindShortestPath[{1 <-> 2, 2 <-> 3, 3 <-> 4, 4 -> 2, 4 -> 5}, 1, 5]
     = {1, 2, 3, 4, 5}

    >> FindShortestPath[{1 <-> 2, 2 <-> 3, 4 -> 3, 4 -> 2, 4 -> 5}, 1, 5]
     = {}

    >> g = Graph[{1 -> 2, 2 -> 3, 1 -> 3}, EdgeWeight -> {0.5, a, 3}];

    #> FindShortestPath[{}, 1, 2]
     : The vertex at position 2 in FindShortestPath[{}, 1, 2] does not belong to the graph at position 1.
     = FindShortestPath[{}, 1, 2]

    #> FindShortestPath[{1 -> 2}, 1, 3]
     : The vertex at position 3 in FindShortestPath[{1 -> 2}, 1, 3] does not belong to the graph at position 1.
     = FindShortestPath[{1 -> 2}, 1, 3]
    """

    summary_text = "find the shortest path between two vertices"

    def eval_s_t(self, graph, s, t, expression, evaluation, options):
        "%(name)s[graph_, s_, t_, OptionsPattern[%(name)s]]"
        graph = self._build_graph(graph, evaluation, options, expression)
        if not graph:
            return
        G = graph.G
        if not G.has_node(s):
            self._not_a_vertex(expression, 2, evaluation)
        elif not G.has_node(t):
            self._not_a_vertex(expression, 3, evaluation)
        else:
            try:
                weight = graph.update_weights(evaluation)
                return ListExpression(
                    *list(nx.shortest_path(G, source=s, target=t, weight=weight)),
                )
            except nx.exception.NetworkXNoPath:
                return ListExpression()


class FindVertexCut(_NetworkXBuiltin):
    """
    <dl>
    <dt>'FindVertexCut[$g$]'
        <dd>finds a set of vertices of minimum cardinality that, if removed, renders $g$ disconnected.
    <dt>'FindVertexCut[$g$, $s$, $t$]'
        <dd>finds a vertex cut that disconnects all paths from $s$ to $t$.
    </dl>

    >> g = Graph[{1 -> 2, 2 -> 3}]; FindVertexCut[g]
     = {}

    >> g = Graph[{1 <-> 2, 2 <-> 3}]; FindVertexCut[g]
     = {2}

    >> g = Graph[{1 <-> x, x <-> 2, 1 <-> y, y <-> 2, x <-> y}]; FindVertexCut[g]
     = {x, y}

    #> FindVertexCut[Graph[{}]]
     = {}
    #> FindVertexCut[Graph[{}], 1, 2]
     : The vertex at position 2 in FindVertexCut[-Graph-, 1, 2] does not belong to the graph at position 1.
     = FindVertexCut[-Graph-, 1, 2]
    """

    summary_text = "find the vertex cuts"

    def eval(self, graph, expression, evaluation, options):
        "FindVertexCut[graph_, OptionsPattern[%(name)s]]"
        graph = self._build_graph(graph, evaluation, options, expression)
        if graph:
            if graph.empty() or not is_connected(graph.G):
                return ListExpression()
            else:
                return ListExpression(
                    *graph.sort_vertices(nx.minimum_node_cut(graph.G))
                )

    def eval_st(self, graph, s, t, expression, evaluation, options):
        "FindVertexCut[graph_, s_, t_, OptionsPattern[%(name)s]]"
        graph = self._build_graph(graph, evaluation, options, expression)
        if not graph:
            return

        G = graph.G
        if not G.has_node(s):
            self._not_a_vertex(expression, 2, evaluation)
        elif not G.has_node(t):
            self._not_a_vertex(expression, 3, evaluation)
        elif graph.empty() or not is_connected(graph.G):
            return ListExpression()
        else:
            return ListExpression(*graph.sort_vertices(nx.minimum_node_cut(G, s, t)))


class GraphAtom(AtomBuiltin):
    """
    <dl>
      <dt>'Graph[{$e1, $e2, ...}]'
      <dd>returns a graph with edges $e_j$.
    </dl>

    <dl>
      <dt>'Graph[{v1, v2, ...}, {$e1, $e2, ...}]'
      <dd>returns a graph with vertices $v_i$ and edges $e_j$.
    </dl>

    >> Graph[{1->2, 2->3, 3->1}]
     = -Graph-

    #>> Graph[{1->2, 2->3, 3->1}, EdgeStyle -> {Red, Blue, Green}]
    # = -Graph-

    >> Graph[{1->2, Property[2->3, EdgeStyle -> Thick], 3->1}]
     = -Graph-

    # >> Graph[{1->2, 2->3, 3->1}, VertexStyle -> {1 -> Green, 3 -> Blue}]
    # = -Graph-

    >> Graph[x]
     = Graph[x]

    >> Graph[{1}]
     = Graph[{1}]

    >> Graph[{{1 -> 2}}]
     = Graph[{{1 -> 2}}]

    """

    # requires = ("networkx",)
    name = "Graph"
    options = DEFAULT_GRAPH_OPTIONS

    def eval(self, graph, evaluation, options):
        "Pymathics`Graph[graph_List, OptionsPattern[%(name)s]]"
        return _graph_from_list(graph.elements, options)

    def eval_1(self, vertices, edges, evaluation, options):
        "Pymathics`Graph[vertices_List, edges_List, OptionsPattern[%(name)s]]"
        return _graph_from_list(
            edges.elements, options=options, new_vertices=vertices.elements
        )


<<<<<<< HEAD
=======
class GraphBox(BoxElementMixin):
    def __init__(self, G, **options):
        self.G = G
        self.options = options

    def boxes_to_b64text(
        self, elements: Tuple[BaseElement] = None, **options
    ) -> Tuple[bytes, Tuple[int, int]]:
        """
        Produces a base64 png representation and a tuple with the size of the pillow image
        associated to the object.
        """
        contents, size = self.boxes_to_png(elements, **options)
        encoded = base64.b64encode(contents)
        encoded = b"data:image/png;base64," + encoded
        return encoded, size

    def boxes_to_png(self, elements=None, **options) -> Tuple[bytes, Tuple[int, int]]:
        """
        returns a tuple with the set of bytes with a png representation of the image
        and the scaled size.
        """
        return png_format_graph(self.G, **self.options), (800, 600)

    def boxes_to_svg(self, elements=None, **options):
        return svg_format_graph(self.G, **self.options), (400, 300)

    def boxes_to_tex(self, elements=None, **options) -> str:
        """
        Store the associated image as a png file and return
        a LaTeX command for including it.
        """

        data, size = self.boxes_to_png(elements, **options)
        res = 100  # pixels/cm
        width_str, height_str = (str(n / res).strip() for n in size)
        head = rf"\includegraphics[width={width_str}cm,height={height_str}cm]"

        # This produces a random name, where the png file is going to be stored.
        # LaTeX does not have a native way to store an figure embeded in
        # the source.
        fp = tempfile.NamedTemporaryFile(delete=True, suffix=".png")
        path = fp.name
        fp.close()

        with open(path, "wb") as imgfile:
            imgfile.write(data)

        return head + "{" + format(path) + "}"

    def boxes_to_text(self, elements=None, **options):
        return "-Graph-"

    def boxes_to_mathml(self, elements=None, **options):
        encoded, size = self.boxes_to_b64text(elements, **options)
        decoded = encoded.decode("utf8")
        # see https://tools.ietf.org/html/rfc2397
        return f'<mglyph src="{decoded}" width="{size[0]}px" height="{size[1]}px" />'


class HITSCentrality(_Centrality):
    """
    <url>
    :NetworkX:
    https://networkx.org/documentation/networkx-2.8.8/reference/algorithms/\
generated/networkx.algorithms.link_analysis.hits_alg.hits.html</url>, <url>
    :WMA:
    https://reference.wolfram.com/language/ref/HITSCentrality.html</url>

    <dl>
      <dt>'HITSCentrality'[$g$]
      <dd>gives a list of authority and hub centralities for\
          the vertices in the graph $g$.
    </dl>

    """

    summary_text = "get the HITS centrality"

    def eval(self, graph, expression, evaluation, options):
        "%(name)s[graph_, OptionsPattern[%(name)s]]"
        graph = self._build_graph(graph, evaluation, options, expression)
        if graph:
            G, _ = graph.coalesced_graph(evaluation)  # FIXME warn if weight > 1

            tol = 1.0e-14
            _, a = nx.hits(G, normalized=True, tol=tol)
            h, _ = nx.hits(G, normalized=False, tol=tol)

            def _crop(x):
                return 0 if x < tol else x

            vertices = graph.vertices
            return ListExpression(
                ListExpression(*[Real(_crop(a.get(v, 0))) for v in vertices]),
                ListExpression(*[Real(_crop(h.get(v, 0))) for v in vertices]),
            )


>>>>>>> 57a11618
class HighlightGraph(_NetworkXBuiltin):
    """
    <url>
    :WMA:
    https://reference.wolfram.com/language/ref/HighlightGraph.html</url>

    <dl>
    <dt>'HighlightGraph'[$graph$, $what$]
    <dd>highlight in $graph$ the elements enumerated in $what$ by adding style marks.
    </dl>
    """

    summary_text = "highlight elements in a graph"

    def eval(self, graph, what, expression, evaluation, options):
        "HighlightGraph[graph_, what_List, OptionsPattern[%(name)s]]"
        default_highlight = [Expression(SymbolRGBColor, Integer1, Integer0, Integer0)]

        def parse(item):
            if item.get_head_name() == "System`Rule":
                return Expression(SymbolDirectedEdge, *item.elements)
            else:
                return item

        rules = []
        for element in what.elements:
            if element.get_head_name() == "System`Style":
                if len(element.elements) >= 2:
                    rules.append((parse(element.elements[0]), element.elements[1:]))
            else:
                rules.append((parse(element), default_highlight))

        rules.append((Expression(SymbolBlank), Expression(SymbolMissing)))

        graph = self._build_graph(graph, evaluation, options, expression)
        if graph:
            rule_exprs = ListExpression(*[Expression(SymbolRule, *r) for r in rules])
            return graph.with_highlight(rule_exprs)


class Property(Builtin):
    pass


class PropertyValue(Builtin):
    """
    <url>
    :WMA:
    https://reference.wolfram.com/language/ref/PropertyValue.html</url>

    <dl>
      <dt>'PropertyValue'[{$obj$, $item$}, $name$]
      <dd>gives the value of a property associated with the name  $name$
          for $item$ in the object $obj$.
    </dl>


    >> g = Graph[{a <-> b, Property[b <-> c, SomeKey -> 123]}];
    >> PropertyValue[{g, b <-> c}, SomeKey]
     = 123
    >> PropertyValue[{g, b <-> c}, SomeUnknownKey]
     = $Failed
    """

    requires = ("networkx",)
    summary_text = "retrieve the value of a property"

    def eval(self, graph, item, name, evaluation):
        "PropertyValue[{graph_Graph, item_}, name_Symbol]"
        name_str = name.get_name()
        if isinstance(graph, Graph):
            if (
                item.has_form("Rule", 2)
                or item.has_form("DirectedEdge", 2)
                or item.has_form("UndirectedEdge", 2)
            ):
                item_g = graph.G.edges().get(item.elements)
            else:
                item_g = graph.G.nodes().get(item)

            if item_g is None:
                return SymbolFailed

            value = item_g.get(name_str, SymbolFailed)
            return value


class VertexAdd(_NetworkXBuiltin):
    """
    <url>
    :WMA:
    https://reference.wolfram.com/language/ref/VertexAdd.html</url>

    <dl>
      <dt>'VertexAdd'[$g$, $ver$]
      <dd>create a new graph from $g$, by adding the vertex $ver$.
    </dl>

    >> g1 = Graph[{1 -> 2, 2 -> 3}];
    >> g2 = VertexAdd[g1, 4]
     = -Graph-
    >> g3 = VertexAdd[g2, {5, 10}]
     = -Graph-
    >> VertexAdd[{a -> b}, c]
     = -Graph-
    """

    summary_text = "add a vertex"

    def eval(self, graph: Expression, what, expression, evaluation, options):
        "%(name)s[graph_, what_, OptionsPattern[%(name)s]]"
        mathics_graph = self._build_graph(graph, evaluation, options, expression)
        if mathics_graph:
            if what.get_head_name() == "System`List":
                return mathics_graph.add_vertices(
                    *zip(*[_parse_item(x) for x in what.elements])
                )
            else:
                return mathics_graph.add_vertices(*zip(*[_parse_item(what)]))


class VertexConnectivity(_NetworkXBuiltin):
    """
    <url>
    :WMA:
    https://reference.wolfram.com/language/ref/VertexConnectivity.html</url>

    <dl>
      <dt>'VertexConnectivity'[$g$]
      <dd>gives the vertex connectivity of the graph $g$.
    </dl>

    >> VertexConnectivity[{1 <-> 2, 2 <-> 3}]
     = 1

    >> VertexConnectivity[{1 -> 2, 2 -> 3}]
     = 0

    >> VertexConnectivity[{1 -> 2, 2 -> 3, 3 -> 1}]
     = 1

    >> VertexConnectivity[{1 <-> 2, 2 <-> 3, 1 <-> 3}]
     = 2

    >> VertexConnectivity[{1 <-> 2, 3 <-> 4}]
     = 0

    #> VertexConnectivity[Graph[{}]]
     = VertexConnectivity[-Graph-]
    """

    summary_text = "vertex connectivity"

    def eval(self, graph, expression, evaluation, options):
        "%(name)s[graph_, OptionsPattern[%(name)s]]"
        graph = self._build_graph(graph, evaluation, options, expression)
        if graph and not graph.empty():
            if not is_connected(graph.G):
                return Integer(0)
            else:
                return Integer(nx.node_connectivity(graph.G))

    def eval_st(self, graph, s, t, expression, evaluation, options):
        "%(name)s[graph_, s_, t_, OptionsPattern[%(name)s]]"
        graph = self._build_graph(graph, evaluation, options, expression)
        if graph and not graph.empty():
            if not is_connected(graph.G):
                return Integer(0)
            else:
                return Integer(nx.node_connectivity(graph.G, s, t))


class VertexDelete(_NetworkXBuiltin):
    """
    <url>
    :WMA:
    https://reference.wolfram.com/language/ref/VertexDelete.html</url>

    <dl>
      <dt>'VertexDelete'[$g$, $vert$]
      <dd>remove the vertex $vert$ and their associated edges.
    </dl>

    >> g1 = Graph[{1 -> 2, 2 -> 3, 3 -> 4}];
    >> VertexDelete[g1, 3]
     = -Graph-
    >> VertexDelete[{a -> b, b -> c, c -> d, d -> a}, {a, c}]
     = -Graph-
    >> VertexDelete[{1 -> 2, 2 -> 3, 3 -> 4, 4 -> 6, 6 -> 8, 8 -> 2}, _?OddQ]
     = -Graph-
    """

    summary_text = "remove a vertex"

    def eval(self, graph, what, expression, evaluation, options):
        "%(name)s[graph_, what_, OptionsPattern[%(name)s]]"
        graph = self._build_graph(graph, evaluation, options, expression)
        if graph:
            from mathics.builtin import pattern_objects

            head_name = what.get_head_name()
            if head_name in pattern_objects:
                cases = Expression(
                    SymbolCases, ListExpression(*graph.vertices), what
                ).evaluate(evaluation)
                if cases.get_head_name() == "System`List":
                    return graph.delete_vertices(cases.elements)
            elif head_name == "System`List":
                return graph.delete_vertices(what.elements)
            else:
                return graph.delete_vertices([what])


class VertexIndex(_NetworkXBuiltin):
    """
    <dl>
      <dt>'VertexIndex'['g', 'v']
      <dd> gives the integer index of the vertex 'v' in the\
       graph 'g'.
    </dl>
    >> a=.;
    >> VertexIndex[{c <-> d, d <-> a}, a]
     = 3
    """

    summary_text = "find the position of a vertex"

    def eval(self, graph, v, expression, evaluation, options):
        "%(name)s[graph_, v_, OptionsPattern[%(name)s]]"
        graph = self._build_graph(graph, evaluation, options, expression)
        if graph:
            try:
                return Integer(list(graph.vertices).index(v) + 1)
            except ValueError:
                self._not_a_vertex(expression, 2, evaluation)
        return None


class VertexList(_PatternList):
    """
    <dl>
      <dt>'VertexList[$edgelist$]'
      <dd>list the vertices from a list of directed edges.
    </dl>

    >> a=.;
    >> VertexList[{1 -> 2, 2 -> 3}]
     = {1, 2, 3}

    >> VertexList[{a -> c, c -> b}]
     = {a, c, b}

    >> VertexList[{a -> c, 5 -> b}, _Integer -> 10]
     = {10}
    """

    summary_text = "list the vertex"

    def _items(self, graph):
        return graph.vertices


class UndirectedEdge(Builtin):
    """
    <url>
    :WMA:
    https://reference.wolfram.com/language/ref/UndirectedEdge.html</url>

    <dl>
      <dt>'UndirectedEdge[$u$, $v$]'
      <dd>create an undirected edge between $u$ and $v$.
    </dl>

    >> a <-> b
     = UndirectedEdge[a, b]

    >> (a <-> b) <-> c
     = UndirectedEdge[UndirectedEdge[a, b], c]

    >> a <-> (b <-> c)
     = UndirectedEdge[a, UndirectedEdge[b, c]]
    """

    summary_text = "undirected graph edge"
    pass


# class EdgeAdd(_NetworkXBuiltin):
#     """
#     >> EdgeAdd[{1->2,2->3},3->1]
#      = -Graph-
#     """

#     def eval(self, graph: Expression, what, expression, evaluation, options):
#         "%(name)s[graph_, what_, OptionsPattern[%(name)s]]"
#         mathics_graph = self._build_graph(graph, evaluation, options, expression)
#         if mathics_graph:
#             if what.get_head_name() == "System`List":
#                 return mathics_graph.add_edges(*zip(*[_parse_item(x) for x in what.elements]))
#             else:
#                 return mathics_graph.add_edges(*zip(*[_parse_item(what)]))


# class EdgeDelete(_NetworkXBuiltin):
#     """
#     >> Length[EdgeList[EdgeDelete[{a -> b, b -> c, c -> d}, b -> c]]]
#      = 2

#     >> Length[EdgeList[EdgeDelete[{a -> b, b -> c, c -> b, c -> d}, b <-> c]]]
#      = 4

#     >> Length[EdgeList[EdgeDelete[{a -> b, b <-> c, c -> d}, b -> c]]]
#      = 3

#     >> Length[EdgeList[EdgeDelete[{a -> b, b <-> c, c -> d}, c -> b]]]
#      = 3

#     >> Length[EdgeList[EdgeDelete[{a -> b, b <-> c, c -> d}, b <-> c]]]
#      = 2

#     >> EdgeDelete[{4<->5,5<->7,7<->9,9<->5,2->4,4->6,6->2}, _UndirectedEdge]
#      = -Graph-
#     """

#     def eval(self, graph, what, expression, evaluation, options):
#         "%(name)s[graph_, what_, OptionsPattern[%(name)s]]"
#         graph = self._build_graph(graph, evaluation, options, expression)
#         if graph:
#             from mathics.builtin import pattern_objects

#             head_name = what.get_head_name()
#             if head_name in pattern_objects:
#                 cases = Expression(
#                     SymbolCases, ListExpression(*graph.edges), what
#                 ).evaluate(evaluation)
#                 if cases.get_head_name() == "System`List":
#                     return graph.delete_edges(cases.elements)
#             elif head_name == "System`List":
#                 return graph.delete_edges(what.elements)
#             else:
#                 return graph.delete_edges([what])<|MERGE_RESOLUTION|>--- conflicted
+++ resolved
@@ -14,11 +14,7 @@
 from typing import Callable, Optional, Tuple
 
 from mathics.builtin.base import AtomBuiltin, Builtin
-<<<<<<< HEAD
 from mathics.core.atoms import Atom, Integer, Integer0, Integer1, Integer2, String
-=======
-from mathics.core.atoms import Atom, Integer, Integer0, Integer1, Integer2, Real, String
->>>>>>> 57a11618
 from mathics.core.convert.expression import ListExpression, from_python
 from mathics.core.element import BaseElement, BoxElementMixin
 from mathics.core.expression import Expression
@@ -33,12 +29,8 @@
 )
 from mathics.eval.patterns import Matcher
 
-<<<<<<< HEAD
 from pymathics.graph.boxes import GraphBox
 from pymathics.graph.collections import _EdgeCollection
-=======
-from pymathics.graph.format import png_format_graph, svg_format_graph
->>>>>>> 57a11618
 from pymathics.graph.graphsymbols import (
     SymbolDirectedEdge,
     SymbolGraph,
@@ -1191,108 +1183,6 @@
         )
 
 
-<<<<<<< HEAD
-=======
-class GraphBox(BoxElementMixin):
-    def __init__(self, G, **options):
-        self.G = G
-        self.options = options
-
-    def boxes_to_b64text(
-        self, elements: Tuple[BaseElement] = None, **options
-    ) -> Tuple[bytes, Tuple[int, int]]:
-        """
-        Produces a base64 png representation and a tuple with the size of the pillow image
-        associated to the object.
-        """
-        contents, size = self.boxes_to_png(elements, **options)
-        encoded = base64.b64encode(contents)
-        encoded = b"data:image/png;base64," + encoded
-        return encoded, size
-
-    def boxes_to_png(self, elements=None, **options) -> Tuple[bytes, Tuple[int, int]]:
-        """
-        returns a tuple with the set of bytes with a png representation of the image
-        and the scaled size.
-        """
-        return png_format_graph(self.G, **self.options), (800, 600)
-
-    def boxes_to_svg(self, elements=None, **options):
-        return svg_format_graph(self.G, **self.options), (400, 300)
-
-    def boxes_to_tex(self, elements=None, **options) -> str:
-        """
-        Store the associated image as a png file and return
-        a LaTeX command for including it.
-        """
-
-        data, size = self.boxes_to_png(elements, **options)
-        res = 100  # pixels/cm
-        width_str, height_str = (str(n / res).strip() for n in size)
-        head = rf"\includegraphics[width={width_str}cm,height={height_str}cm]"
-
-        # This produces a random name, where the png file is going to be stored.
-        # LaTeX does not have a native way to store an figure embeded in
-        # the source.
-        fp = tempfile.NamedTemporaryFile(delete=True, suffix=".png")
-        path = fp.name
-        fp.close()
-
-        with open(path, "wb") as imgfile:
-            imgfile.write(data)
-
-        return head + "{" + format(path) + "}"
-
-    def boxes_to_text(self, elements=None, **options):
-        return "-Graph-"
-
-    def boxes_to_mathml(self, elements=None, **options):
-        encoded, size = self.boxes_to_b64text(elements, **options)
-        decoded = encoded.decode("utf8")
-        # see https://tools.ietf.org/html/rfc2397
-        return f'<mglyph src="{decoded}" width="{size[0]}px" height="{size[1]}px" />'
-
-
-class HITSCentrality(_Centrality):
-    """
-    <url>
-    :NetworkX:
-    https://networkx.org/documentation/networkx-2.8.8/reference/algorithms/\
-generated/networkx.algorithms.link_analysis.hits_alg.hits.html</url>, <url>
-    :WMA:
-    https://reference.wolfram.com/language/ref/HITSCentrality.html</url>
-
-    <dl>
-      <dt>'HITSCentrality'[$g$]
-      <dd>gives a list of authority and hub centralities for\
-          the vertices in the graph $g$.
-    </dl>
-
-    """
-
-    summary_text = "get the HITS centrality"
-
-    def eval(self, graph, expression, evaluation, options):
-        "%(name)s[graph_, OptionsPattern[%(name)s]]"
-        graph = self._build_graph(graph, evaluation, options, expression)
-        if graph:
-            G, _ = graph.coalesced_graph(evaluation)  # FIXME warn if weight > 1
-
-            tol = 1.0e-14
-            _, a = nx.hits(G, normalized=True, tol=tol)
-            h, _ = nx.hits(G, normalized=False, tol=tol)
-
-            def _crop(x):
-                return 0 if x < tol else x
-
-            vertices = graph.vertices
-            return ListExpression(
-                ListExpression(*[Real(_crop(a.get(v, 0))) for v in vertices]),
-                ListExpression(*[Real(_crop(h.get(v, 0))) for v in vertices]),
-            )
-
-
->>>>>>> 57a11618
 class HighlightGraph(_NetworkXBuiltin):
     """
     <url>
