--- conflicted
+++ resolved
@@ -5,8 +5,4 @@
 # well as importing into Python. That's why there is no
 # space around "=" below.
 # fmt: off
-<<<<<<< HEAD
-__version__="7.0.0a0"  # noqa
-=======
-__version__="7.0.0dev0"  # noqa
->>>>>>> dceac5f6
+__version__="7.0.0dev0"  # noqa