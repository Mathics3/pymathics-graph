# -*- coding: utf-8 -*-

"""
Core routines for working with Graphs.
A Graph is a tuple of a set of Nodes and Edges.

networkx does all the heavy lifting.
"""

# uses networkx

from inspect import isgenerator


from mathics.builtin.base import AtomBuiltin, Builtin
from mathics.builtin.box.graphics import GraphicsBox
from mathics.builtin.box.inout import _BoxedString
from mathics.builtin.patterns import Matcher
from mathics.core.atoms import Integer, Integer0, Integer1, Real
from mathics.core.convert.expression import ListExpression, from_python
from mathics.core.expression import Atom, Expression
from mathics.core.symbols import Symbol, SymbolFalse, SymbolTrue
from mathics.core.systemsymbols import (
    SymbolBlank,
    SymbolGraphics,
    SymbolMakeBoxes,
    SymbolMissing,
    SymbolRGBColor,
    SymbolRule,
)

WL_MARKER_TO_NETWORKX = {
    "Circle": "o",
    "Diamond": "D",
    "Square": "s",
    "Star": "*",
    "Pentagon": "p",
    "Octagon": "8",
    "Hexagon": "h",
    "Triangle": "^",
    # And many others. Is there a list somewhere?
}

WL_COLOR_TO_NETWORKX = {
    "Green": "g",
    "Blue": "b",
    # And many others. Is there a list somewhere?
}

WL_LAYOUT_TO_NETWORKX = {
    "CircularEmbedding": "circular",
    "SpiralEmbedding": "spiral",
    "SpectralEmbedding": "spectral",
    "SpringEmbedding": "spring",
    # And many others. Is there a list somewhere?
}

DEFAULT_GRAPH_OPTIONS = {
    "DirectedEdges": "False",
    "EdgeStyle": "{}",
    "EdgeWeight": "{}",
    "GraphLayout": "Null",
    "PlotLabel": "Null",
    "VertexLabels": "False",
    "VertexSize": "{}",
    "VertexShape": '"Circle"',
    "VertexStyle": "{}",
}

import networkx as nx

SymbolDirectedEdge = Symbol("DirectedEdge")
SymbolCases = Symbol("Cases")
SymbolCases = Symbol("DirectedEdge")
SymbolGraph = Symbol("Graph")
SymbolGraphBox = Symbol("GraphBox")
SymbolLength = Symbol("Length")
SymbolUndirectedEdge = Symbol("UndirectedEdge")


def has_directed_option(options: dict) -> bool:
    return options.get("System`DirectedEdges", False).to_python()


def _process_graph_options(g, options: dict) -> None:
    """
    Handle common graph-related options like VertexLabels, PlotLabel, VertexShape, etc.
    """
    # FIXME: for now we are adding both to both g and g.G.
    # g is where it is used in format. However we should wrap this as our object.
    # Access in G which might be better, currently isn't used.
    g.G.vertex_labels = g.vertex_labels = (
        options["System`VertexLabels"].to_python()
        if "System`VertexLabels" in options
        else False
    )
    shape = (
        options["System`VertexShape"].get_string_value()
        if "System`VertexShape" in options
        else "Circle"
    )

    g.G.node_shape = g.node_shape = WL_MARKER_TO_NETWORKX.get(shape, shape)

    color = (
        options["System`VertexStyle"].get_string_value()
        if "System`VertexStyle" in options
        else "Blue"
    )

    g.graph_layout = (
        options["System`GraphLayout"].get_string_value()
        if "System`GraphLayout" in options
        else ""
    )

    g.G.graph_layout = g.graph_layout = WL_LAYOUT_TO_NETWORKX.get(
        g.graph_layout, g.graph_layout
    )

    g.G.node_color = g.node_color = WL_COLOR_TO_NETWORKX.get(color, color)

    g.G.title = g.title = (
        options["System`PlotLabel"].get_string_value()
        if "System`PlotLabel" in options
        else None
    )


def _circular_layout(G):
    return nx.drawing.circular_layout(G, scale=1.5)


def _spectral_layout(G):
    return nx.drawing.spectral_layout(G, scale=2.0)


def _shell_layout(G):
    return nx.drawing.shell_layout(G, scale=2.0)


def _generic_layout(G, warn):
    return nx.nx_pydot.graphviz_layout(G, prog="dot")


def _path_layout(G, root):
    v = root
    x = 0
    y = 0

    k = 0
    d = 0

    pos = {}
    neighbors = G.neighbors(v)

    for _ in range(len(G)):
        pos[v] = (x, y)

        if not neighbors:
            break
        try:
            v = next(neighbors) if isgenerator(neighbors) else neighbors[0]
        except StopIteration:
            break
        neighbors = G.neighbors(v)

        if k == 0:
            if d < 1 or neighbors:
                d += 1
            x += d
        elif k == 1:
            y += d
        elif k == 2:
            if neighbors:
                d += 1
            x -= d
        elif k == 3:
            y -= d

        k = (k + 1) % 4

    return pos


def _auto_layout(G, warn):
    path_root = None

    for v, d in G.degree(G.nodes):
        if d == 1 and G.neighbors(v):
            path_root = v
        elif d > 2:
            path_root = None
            break

    if path_root is not None:
        return _path_layout(G, path_root)
    else:
        return _generic_layout(G, warn)


def _components(G):
    if G.is_directed():
        return nx.strongly_connected_components(G)
    else:
        return nx.connected_components(G)


_default_minimum_distance = 0.3


def _vertex_style(expr):
    return expr


def _edge_style(expr):
    return expr


def _parse_property(expr, attr_dict=None):
    if expr.has_form("Rule", 2):
        name, value = expr.elements
        if isinstance(name, Symbol):
            if attr_dict is None:
                attr_dict = {}
            attr_dict[name.get_name()] = value
    elif expr.has_form("List", None):
        for element in expr.elements:
            attr_dict = _parse_property(element, attr_dict)
    return attr_dict


class _NetworkXBuiltin(Builtin):
    requires = ("networkx",)

    options = DEFAULT_GRAPH_OPTIONS

    messages = {
        "graph": "Expected a graph at position 1 in ``.",
        "inv": "The `1` at position `2` in `3` does not belong to the graph at position 1.",
    }

    def _not_a_vertex(self, expression, pos, evaluation):
        evaluation.message(self.get_name(), "inv", "vertex", pos, expression)

    def _not_an_edge(self, expression, pos, evaluation):
        evaluation.message(self.get_name(), "inv", "edge", pos, expression)

    def _build_graph(self, graph, evaluation, options, expr, quiet=False):
        head = graph.get_head_name()
        if (
            head == "Pymathics`Graph"
            and isinstance(graph, Atom)
            and hasattr(graph, "G")
        ):
            return graph
        elif head == "System`List":
            return _graph_from_list(graph.elements, options)
        elif not quiet:
            evaluation.message(self.get_name(), "graph", expr)

    def _evaluate_atom(self, graph, options, compute):
        head = graph.get_head_name()
        if head == "System`Graph":
            return compute(graph)
        elif head == "System`List":
            return compute(_graph_from_list(graph.elements, options))

    def __str__(self):
        return "-Graph-"

    # FIXME: return type should be a specific kind of Tuple, not a list.
    def get_sort_key(self, pattern_sort=False) -> list:
        """
        Returns a particular encoded list (which should be a tuple) that is used
        in ``Sort[]`` comparisons and in the ordering that occurs
        in an M-Expression which has the ``Orderless`` property.

        See the docstring for element.get_sort_key() for more detail.
        """

        if pattern_sort:
            return super(_NetworkXBuiltin, self).get_sort_key(True)
        else:
            # Return a sort_key tuple.
            # but with a `2` instead of `1` in the 5th position,
            # and adding two extra fields: the length in the 5th position,
            # and a hash in the 6th place.
            return [
                1,
                3,
                self.class_head_name,
                tuple(),
                2,
                len(self.vertices),
                hash(self),
            ]
            return hash(self)


class GraphBox(GraphicsBox):
    def _graphics_box(self, elements, options):
        evaluation = options["evaluation"]
        graph, form = elements
        primitives = graph._layout(evaluation)
        graphics = Expression(SymbolGraphics, primitives)
        graphics_box = Expression(SymbolMakeBoxes, graphics, form).evaluate(evaluation)
        return graphics_box

    def boxes_to_text(self, elements, **options):
        return "-Graph-"

    def boxes_to_xml(self, elements, **options):
        # Figure out what to do here.
        return "-Graph-XML-"

    def boxes_to_tex(self, elements, **options):
        # Figure out what to do here.
        return "-Graph-TeX-"


class _Collection:
    def __init__(self, expressions, properties=None, index=None):
        self.expressions = expressions
        self.properties = properties if properties else None
        self.index = index

    def clone(self):
        properties = self.properties
        return _Collection(
            self.expressions[:], properties[:] if properties else None, None
        )

    def filter(self, expressions):
        index = self.get_index()
        return [expr for expr in expressions if expr in index]

    def extend(self, expressions, properties):
        if properties:
            if self.properties is None:
                self.properties = [None] * len(self.expressions)
            self.properties.extend(properties)
        self.expressions.extend(expressions)
        self.index = None
        return expressions

    def delete(self, expressions):
        index = self.get_index()
        trash = set(index[x] for x in expressions)
        deleted = [self.expressions[i] for i in trash]
        self.expressions = [x for i, x in enumerate(self.expressions) if i not in trash]
        self.properties = [x for i, x in enumerate(self.properties) if i not in trash]
        self.index = None
        return deleted

    def data(self):
        return self.expressions, list(self.get_properties())

    def get_index(self):
        index = self.index
        if index is None:
            index = dict((v, i) for i, v in enumerate(self.expressions))
            self.index = index
        return index

    def get_properties(self):
        if self.properties:
            for p in self.properties:
                yield p
        else:
            for _ in range(len(self.expressions)):
                yield None

    def get_sorted(self):
        index = self.get_index()
        return lambda c: sorted(c, key=lambda v: index[v])

    def get_property(self, element, name):
        properties = self.properties
        if properties is None:
            return None
        index = self.get_index()
        i = index.get(element)
        if i is None:
            return None
        p = properties[i]
        if p is None:
            return None
        return p.get(name)


def _count_edges(counts, edges, sign):
    n_directed, n_undirected = counts
    for edge in edges:
        if edge.get_head_name() == "System`DirectedEdge":
            n_directed += sign
        else:
            n_undirected += sign
    return n_directed, n_undirected


class _EdgeCollection(_Collection):
    def __init__(
        self, expressions, properties=None, index=None, n_directed=0, n_undirected=0
    ):
        super(_EdgeCollection, self).__init__(expressions, properties, index)
        self.counts = (n_directed, n_undirected)

    def is_mixed(self):
        n_directed, n_undirected = self.counts
        return n_directed > 0 and n_undirected > 0

    def clone(self):
        properties = self.properties
        n_directed, n_undirected = self.counts
        return _EdgeCollection(
            self.expressions[:],
            properties[:] if properties else None,
            None,  # index
            n_directed,
            n_undirected,
        )

    def extend(self, expressions, properties):
        added = super(_EdgeCollection, self).extend(expressions, properties)
        self.counts = _count_edges(self.counts, added, 1)
        return added

    def delete(self, expressions):
        deleted = super(_EdgeCollection, self).delete(expressions)
        self.counts = _count_edges(self.counts, deleted, -1)
        return deleted


class _FullGraphRewrite(Exception):
    pass


def _normalize_edges(edges):
    for edge in edges:
        if edge.has_form("Property", 2):
            expr, prop = edge.elements
            yield Expression(edge.get_head(), list(_normalize_edges([expr]))[0], prop)
        elif edge.get_head_name() == "System`Rule":
            yield Expression(SymbolDirectedEdge, *edge.elements)
        else:
            yield edge


class Graph(Atom):
    class_head_name = "Pymathics`Graph"

    options = DEFAULT_GRAPH_OPTIONS

    def __init__(self, G, **kwargs):
        super(Graph, self).__init__()
        self.G = G

    def __hash__(self):
        return hash(("Pymathics`Graph", self.G))

    def __str__(self):
        return "-Graph-"

    def atom_to_boxes(self, f, evaluation) -> _BoxedString:
        return _BoxedString("-Graph-")

    def default_format(self, evaluation, form):
        return "-Graph-"

    def do_format(self, evaluation, form):
        return self

    def get_sort_key(self, pattern_sort=False) -> list:
        """
        Returns a particular encoded list (which should be a tuple) that is used
        in ``Sort[]`` comparisons and in the ordering that occurs
        in an M-Expression which has the ``Orderless`` property.

        See the docstring for element.get_sort_key() for more detail.
        """

        if pattern_sort:
            return super(Graph, self).get_sort_key(True)
        else:
            # Return a sort_key tuple.
            # but with a `2` instead of `1` in the 5th position,
            # and adding two extra fields: the length in the 5th position,
            # and a hash in the 6th place.
            return [
                1,
                3,
                self.class_head_name,
                tuple(),
                2,
                len(self.vertices),
                hash(self),
            ]
            return hash(self)

    @property
    def edges(self):
        return self.G.edges

    def empty(self):
        return len(self.G) == 0

    def is_loop_free(self):
        return not any(True for _ in nx.nodes_with_selfloops(self.G))

    # networkx graphs can't be for mixed
    def is_mixed_graph(self):
        return False
        # return self.edges. ... is_mixed()

    def is_multigraph(self):
        return isinstance(self.G, (nx.MultiDiGraph, nx.MultiGraph))

<<<<<<< HEAD
=======
    def get_sort_key(self, pattern_sort=False):
        if pattern_sort:
            return super(Graph, self).get_sort_key(True)
        else:
            return (1, 3, Symbol("Pymathics`Graph"), tuple(), 2, len(self.pixels), hash(self))

>>>>>>> 701b6d40
    @property
    def value(self):
        return self.G

    @property
    def vertices(self):
        return self.G.nodes


class _Collection:
    def __init__(self, expressions, properties=None, index=None):
        self.expressions = expressions
        self.properties = properties if properties else None
        self.index = index

    def clone(self):
        properties = self.properties
        return _Collection(
            self.expressions[:], properties[:] if properties else None, None
        )

    def filter(self, expressions):
        index = self.get_index()
        return [expr for expr in expressions if expr in index]

    def extend(self, expressions, properties):
        if properties:
            if self.properties is None:
                self.properties = [None] * len(self.expressions)
            self.properties.extend(properties)
        self.expressions.extend(expressions)
        self.index = None
        return expressions

    def delete(self, expressions):
        index = self.get_index()
        trash = set(index[x] for x in expressions)
        deleted = [self.expressions[i] for i in trash]
        self.expressions = [x for i, x in enumerate(self.expressions) if i not in trash]
        self.properties = [x for i, x in enumerate(self.properties) if i not in trash]
        self.index = None
        return deleted

    def data(self):
        return self.expressions, list(self.get_properties())

    def get_index(self):
        index = self.index
        if index is None:
            index = dict((v, i) for i, v in enumerate(self.expressions))
            self.index = index
        return index

    def get_properties(self):
        if self.properties:
            for p in self.properties:
                yield p
        else:
            for _ in range(len(self.expressions)):
                yield None

    def get_sorted(self):
        index = self.get_index()
        return lambda c: sorted(c, key=lambda v: index[v])

    def get_property(self, element, name):
        properties = self.properties
        if properties is None:
            return None
        index = self.get_index()
        i = index.get(element)
        if i is None:
            return None
        p = properties[i]
        if p is None:
            return None
        return p.get(name)


def _is_connected(G):
    if len(G) == 0:  # empty graph?
        return True
    elif G.is_directed():
        return nx.is_strongly_connected(G)
    else:
        return nx.is_connected(G)


def _edge_weights(options):
    expr = options.get("System`EdgeWeight")
    if expr is None:
        return []
    if not expr.has_form("List", None):
        return []
    return expr.elements


class _GraphParseError(Exception):
    pass


def _parse_item(x, attr_dict=None):
    if x.has_form("Property", 2):
        expr, prop = x.elements
        attr_dict = _parse_property(prop, attr_dict)
        return _parse_item(expr, attr_dict)
    else:
        return x, attr_dict


def _graph_from_list(rules, options, new_vertices=None):
    if not rules:
        return Graph(nx.Graph())
    else:
        new_edges, new_edge_properties = zip(*[_parse_item(x) for x in rules])
        return _create_graph(
            new_edges, new_edge_properties, options=options, new_vertices=new_vertices
        )


def _create_graph(
    new_edges, new_edge_properties, options, from_graph=None, new_vertices=None
):

    known_vertices = set()
    vertices = []
    vertex_properties = []

    def add_vertex(x, attr_dict=None):
        if x.has_form("Property", 2):
            expr, prop = x.elements
            attr_dict = _parse_property(prop, attr_dict)
            return add_vertex(expr, attr_dict)
        elif x not in known_vertices:
            known_vertices.add(x)
            vertices.append(x)
            vertex_properties.append(attr_dict)
        return x

    directed_edges = []
    undirected_edges = []

    if new_vertices is not None:
        vertices = [add_vertex(v) for v in new_vertices]

    if from_graph is not None:
        old_vertices, vertex_properties = from_graph.vertices.data()
        vertices += old_vertices
        edges, edge_properties = from_graph.edges.data()

        for edge, attr_dict in zip(edges, edge_properties):
            u, v = edge.elements
            if edge.get_head_name() == "System`DirectedEdge":
                directed_edges.append((u, v, attr_dict))
            else:
                undirected_edges.append((u, v, attr_dict))

        multigraph = [from_graph.is_multigraph()]
    else:
        edges = []
        edge_properties = []

        multigraph = [False]

    known_edges = set(edges)
    # It is simpler to just recompute this than change the above to work
    # incrementally
    known_vertices = set(vertices)

    def track_edges(*edges):
        if multigraph[0]:
            return
        previous_n_edges = len(known_edges)
        for edge in edges:
            known_edges.add(edge)
        if len(known_edges) < previous_n_edges + len(edges):
            multigraph[0] = True

    edge_weights = _edge_weights(options)
    use_directed_edges = options.get("System`DirectedEdges", SymbolTrue) is SymbolTrue

    directed_edge_head = (
        SymbolDirectedEdge if use_directed_edges else SymbolUndirectedEdge
    )

    def parse_edge(r, attr_dict):
        if isinstance(r, Atom):
            raise _GraphParseError

        name = r.get_head_name()
        elements = r.elements

        if len(elements) != 2:
            raise _GraphParseError

        u, v = elements

        u = add_vertex(u)
        v = add_vertex(v)

        if name in ("System`Rule", "System`DirectedEdge"):
            edges_container = directed_edges
            head = directed_edge_head
            track_edges((u, v))
        elif name == "System`UndirectedEdge":
            edges_container = undirected_edges
            head = SymbolUndirectedEdge
            track_edges((u, v), (v, u))
        elif name == "PyMathics`Property":
            for prop in edge.elements:
                prop_str = str(prop.head)
                if prop_str in ("System`Rule", "System`DirectedEdge"):
                    edges_container = directed_edges
                    head = directed_edge_head
                    track_edges((u, v))
                elif prop_str == "System`UndirectedEdge":
                    edges_container = SymbolDirectedEdge
                    head = SymbolUndirectedEdge
                else:
                    pass
            pass
        else:
            raise _GraphParseError

        if head.get_name() == name:
            edges.append(r)
        else:
            edges.append(Expression(head, u, v))
        edge_properties.append(attr_dict)

        edges_container.append((u, v, attr_dict))

    try:

        def full_new_edge_properties(new_edge_style):
            for i, (attr_dict, w) in enumerate(zip(new_edge_properties, edge_weights)):
                attr_dict = {} if attr_dict is None else attr_dict.copy()
                attr_dict["System`EdgeWeight"] = w
                yield attr_dict
            # FIXME: figure out what to do here. Color is a mess.
            # for i, (attr_dict, s) in enumerate(zip(new_edge_style, new_edge_style)):
            #     attr_dict = {} if attr_dict is None else attr_dict.copy()
            #     attr_dict["System`EdgeStyle"] = s
            #     yield attr_dict
            for attr_dict in new_edge_properties[len(edge_weights) :]:
                yield attr_dict

        if "System`EdgeStyle" in options:
            # FIXME: Figure out what to do here:
            # Color is a f-ing mess.
            # edge_options = options["System`EdgeStyle"].to_python()
            edge_options = []
        else:
            edge_options = []
        edge_properties = list(full_new_edge_properties(edge_options))
        for edge, attr_dict in zip(new_edges, edge_properties):
            parse_edge(edge, attr_dict)
    except _GraphParseError:
        return

    empty_dict = {}
    if directed_edges:
        G = nx.MultiDiGraph() if multigraph[0] else nx.DiGraph()
        nodes_seen = set()
        for u, v, attr_dict in directed_edges:
            attr_dict = attr_dict or empty_dict
            G.add_edge(u, v, **attr_dict)
            nodes_seen.add(u)
            nodes_seen.add(v)

        unseen_vertices = set(vertices) - nodes_seen
        for v in unseen_vertices:
            G.add_node(v)

        for u, v, attr_dict in undirected_edges:
            attr_dict = attr_dict or empty_dict
            G.add_edge(u, v, **attr_dict)
            G.add_edge(v, u, **attr_dict)
    else:
        G = nx.MultiGraph() if multigraph[0] else nx.Graph()
        for u, v, attr_dict in undirected_edges:
            attr_dict = attr_dict or empty_dict
            G.add_edge(u, v, **attr_dict)

    _EdgeCollection(
        edges,
        edge_properties,
        n_directed=len(directed_edges),
        n_undirected=len(undirected_edges),
    )

    g = Graph(G)
    _process_graph_options(g, options)
    return g


class Property(Builtin):
    pass


class PropertyValue(Builtin):
    """
    >> g = Graph[{a <-> b, Property[b <-> c, SomeKey -> 123]}];
    >> PropertyValue[{g, b <-> c}, SomeKey]
     = 123
    >> PropertyValue[{g, b <-> c}, SomeUnknownKey]
     = $Failed
    """

    requires = ("networkx",)

    def apply(self, graph, item, name, evaluation):
        "PropertyValue[{graph_Graph, item_}, name_Symbol]"
        value = graph.get_property(item, name.get_name())
        if value is None:
            return Symbol("$Failed")
        return value


class DirectedEdge(Builtin):
    """
    <dl>
      <dt>'DirectedEdge[$u$, $v$]'
      <dd>create a directed edge from $u$ to $v$.
    </dl>
    """

    summary_text = "make a directed graph edge"
    pass


class UndirectedEdge(Builtin):
    """
    <dl>
      <dt>'UndirectedEdge[$u$, $v$]'
      <dd>create an undirected edge between $u$ and $v$.
    </dl>

    >> a <-> b
     = UndirectedEdge[a, b]

    >> (a <-> b) <-> c
     = UndirectedEdge[UndirectedEdge[a, b], c]

    >> a <-> (b <-> c)
     = UndirectedEdge[a, UndirectedEdge[b, c]]
    """

    summary_text = "makes undirected graph edge"

    pass


class GraphAtom(AtomBuiltin):
    """
    <dl>
      <dt>'Graph[{$e1, $e2, ...}]'
      <dd>returns a graph with edges $e_j$.
    </dl>

    <dl>
      <dt>'Graph[{v1, v2, ...}, {$e1, $e2, ...}]'
      <dd>returns a graph with vertices $v_i$ and edges $e_j$.
    </dl>

    >> Graph[{1->2, 2->3, 3->1}]
     = -Graph-

    #>> Graph[{1->2, 2->3, 3->1}, EdgeStyle -> {Red, Blue, Green}]
    # = -Graph-

    >> Graph[{1->2, Property[2->3, EdgeStyle -> Thick], 3->1}]
     = -Graph-

    #>> Graph[{1->2, 2->3, 3->1}, VertexStyle -> {1 -> Green, 3 -> Blue}]
    #= -Graph-

    >> Graph[x]
     = Graph[x]

    >> Graph[{1}]
     = Graph[{1}]

    >> Graph[{{1 -> 2}}]
     = Graph[{{1 -> 2}}]

    >> g = Graph[{1 -> 2, 2 -> 3}, DirectedEdges -> True];
    >> EdgeCount[g, _DirectedEdge]
     = 2
    >> g = Graph[{1 -> 2, 2 -> 3}, DirectedEdges -> False];
    >> EdgeCount[g, _DirectedEdge]
     = 0
    >> EdgeCount[g, _UndirectedEdge]
     = 2
    """

    requires = ("networkx",)

    options = DEFAULT_GRAPH_OPTIONS

    def apply(self, graph, evaluation, options):
        "Graph[graph_List, OptionsPattern[%(name)s]]"
        return _graph_from_list(graph.elements, options)

    def apply_1(self, vertices, edges, evaluation, options):
        "Graph[vertices_List, edges_List, OptionsPattern[%(name)s]]"
        return _graph_from_list(
            edges.elements, options=options, new_vertices=vertices.elements
        )


class PathGraphQ(_NetworkXBuiltin):
    """
    >> PathGraphQ[Graph[{1 -> 2, 2 -> 3}]]
     = True
    #> PathGraphQ[Graph[{1 -> 2, 2 -> 3, 3 -> 1}]]
     = True
    #> PathGraphQ[Graph[{1 <-> 2, 2 <-> 3}]]
     = True
    >> PathGraphQ[Graph[{1 -> 2, 2 <-> 3}]]
     = False
    >> PathGraphQ[Graph[{1 -> 2, 3 -> 2}]]
     = False
    >> PathGraphQ[Graph[{1 -> 2, 2 -> 3, 2 -> 4}]]
     = False
    >> PathGraphQ[Graph[{1 -> 2, 3 -> 2, 2 -> 4}]]
     = False

    #> PathGraphQ[Graph[{}]]
     = False
    #> PathGraphQ[Graph[{1 -> 2, 3 -> 4}]]
     = False
    #> PathGraphQ[Graph[{1 -> 2, 2 -> 1}]]
     = True
    >> PathGraphQ[Graph[{1 -> 2, 2 -> 3, 2 -> 3}]]
     = False
    #> PathGraphQ[Graph[{}]]
     = False
    #> PathGraphQ["abc"]
     = False
    #> PathGraphQ[{1 -> 2, 2 -> 3}]
     = False
    """

    def apply(self, graph, expression, evaluation, options):
        "PathGraphQ[graph_, OptionsPattern[%(name)s]]"
        if not isinstance(graph, Graph) or graph.empty():
            return SymbolFalse

        G = graph.G

        if G.is_directed():
            connected = nx.is_semiconnected(G)
        else:
            connected = nx.is_connected(G)

        if connected:
            is_path = all(d <= 2 for _, d in G.degree(graph.vertices))
        else:
            is_path = False

        return from_python(is_path)


class MixedGraphQ(_NetworkXBuiltin):
    """
    >> g = Graph[{1 -> 2, 2 -> 3}]; MixedGraphQ[g]
     = False

    >> g = Graph[{1 -> 2, 2 <-> 3}]; MixedGraphQ[g]
     = True

    #> g = Graph[{}]; MixedGraphQ[g]
     = False

    #> MixedGraphQ["abc"]
     = False

    #> g = Graph[{1 -> 2, 2 -> 3}]; MixedGraphQ[g]
     = False
    #> g = EdgeAdd[g, a <-> b]; MixedGraphQ[g]
     = True
    #> g = EdgeDelete[g, a <-> b]; MixedGraphQ[g]
     = False
    """

    def apply(self, graph, expression, evaluation, options):
        "%(name)s[graph_, OptionsPattern[%(name)s]]"
        graph = self._build_graph(graph, evaluation, options, expression, quiet=True)
        if graph:
            return from_python(graph.is_mixed_graph())


class MultigraphQ(_NetworkXBuiltin):
    """
    >> g = Graph[{1 -> 2, 2 -> 3}]; MultigraphQ[g]
     = False

    >> g = Graph[{1 -> 2, 2 -> 3, 1 -> 2}]; MultigraphQ[g]
     = True

    #> g = Graph[{}]; MultigraphQ[g]
     = False

    #> MultigraphQ["abc"]
     = False
    """

    def apply(self, graph, expression, evaluation, options):
        "%(name)s[graph_, OptionsPattern[%(name)s]]"
        graph = self._build_graph(graph, evaluation, options, expression, quiet=True)
        if graph:
            return from_python(graph.is_multigraph())
        else:
            return SymbolFalse


class AcyclicGraphQ(_NetworkXBuiltin):
    """
    >> g = Graph[{1 -> 2, 2 -> 3}]; AcyclicGraphQ[g]
     = True

    >> g = Graph[{1 -> 2, 2 -> 3, 5 -> 2, 3 -> 4, 3 -> 5}]; AcyclicGraphQ[g]
     = False

    #> g = Graph[{1 -> 2, 2 -> 3, 5 -> 2, 3 -> 4, 5 -> 3}]; AcyclicGraphQ[g]
     = True

    #> g = Graph[{1 -> 2, 2 -> 3, 5 -> 2, 3 -> 4, 5 <-> 3}]; AcyclicGraphQ[g]
     = False

    #> g = Graph[{1 <-> 2, 2 <-> 3, 5 <-> 2, 3 <-> 4, 5 <-> 3}]; AcyclicGraphQ[g]
     = False

    #> g = Graph[{}]; AcyclicGraphQ[{}]
     = False

    #> AcyclicGraphQ["abc"]
     = False
     : Expected a graph at position 1 in AcyclicGraphQ[abc].
    """

    def apply(self, graph, expression, evaluation, options):
        "%(name)s[graph_, OptionsPattern[%(name)s]]"
        graph = self._build_graph(graph, evaluation, options, expression, quiet=False)
        if not graph or graph.empty():
            return SymbolFalse

        try:
            cycles = nx.find_cycle(graph.G)
        except nx.exception.NetworkXNoCycle:
            return SymbolTrue
        return from_python(not cycles)


class LoopFreeGraphQ(_NetworkXBuiltin):
    """
    >> g = Graph[{1 -> 2, 2 -> 3}]; LoopFreeGraphQ[g]
     = True

    >> g = Graph[{1 -> 2, 2 -> 3, 1 -> 1}]; LoopFreeGraphQ[g]
     = False

    #> g = Graph[{}]; LoopFreeGraphQ[{}]
     = False

    #> LoopFreeGraphQ["abc"]
     = False
    """

    def apply(self, graph, expression, evaluation, options):
        "%(name)s[graph_, OptionsPattern[%(name)s]]"
        graph = self._build_graph(graph, evaluation, options, expression, quiet=True)
        if not graph or graph.empty():
            return SymbolFalse

        return from_python(graph.is_loop_free())


class DirectedGraphQ(_NetworkXBuiltin):
    """
    >> g = Graph[{1 -> 2, 2 -> 3}]; DirectedGraphQ[g]
     = True

    >> g = Graph[{1 -> 2, 2 <-> 3}]; DirectedGraphQ[g]
     = False

    #> g = Graph[{}]; DirectedGraphQ[{}]
     = False

    #> DirectedGraphQ["abc"]
     = False
    """

    def apply(self, graph, expression, evaluation, options):
        "%(name)s[graph_, OptionsPattern[%(name)s]]"
        graph = self._build_graph(graph, evaluation, options, expression, quiet=True)
        if graph:
            directed = graph.G.is_directed() and not graph.is_mixed_graph()
            return from_python(directed)
        else:
            return SymbolFalse


class ConnectedGraphQ(_NetworkXBuiltin):
    """
    >> g = Graph[{1 -> 2, 2 -> 3}]; ConnectedGraphQ[g]
     = False

    >> g = Graph[{1 -> 2, 2 -> 3, 3 -> 1}]; ConnectedGraphQ[g]
     = True

    #> g = Graph[{1 -> 2, 2 -> 3, 2 -> 3, 3 -> 1}]; ConnectedGraphQ[g]
     = True

    #> g = Graph[{1 -> 2, 2 -> 3}]; ConnectedGraphQ[g]
     = False

    >> g = Graph[{1 <-> 2, 2 <-> 3}]; ConnectedGraphQ[g]
     = True

    >> g = Graph[{1 <-> 2, 2 <-> 3, 4 <-> 5}]; ConnectedGraphQ[g]
     = False

    #> ConnectedGraphQ[Graph[{}]]
     = True

    #> ConnectedGraphQ["abc"]
     = False
    """

    def apply(self, graph, expression, evaluation, options):
        "%(name)s[graph_, OptionsPattern[%(name)s]]"
        graph = self._build_graph(graph, evaluation, options, expression, quiet=True)
        if graph:
            return from_python(_is_connected(graph.G))
        else:
            return SymbolFalse


class SimpleGraphQ(_NetworkXBuiltin):
    """
    >> g = Graph[{1 -> 2, 2 -> 3, 3 <-> 4}]; SimpleGraphQ[g]
     = True

    >> g = Graph[{1 -> 2, 2 -> 3, 1 -> 1}]; SimpleGraphQ[g]
     = False

    >> g = Graph[{1 -> 2, 2 -> 3, 1 -> 2}]; SimpleGraphQ[g]
     = False

    #> SimpleGraphQ[Graph[{}]]
     = True

    #> SimpleGraphQ["abc"]
     = False
    """

    def apply(self, graph, expression, evaluation, options):
        "%(name)s[graph_, OptionsPattern[%(name)s]]"
        graph = self._build_graph(graph, evaluation, options, expression, quiet=True)
        if graph:
            if graph.empty():
                return SymbolTrue
            else:
                simple = graph.is_loop_free() and not graph.is_multigraph()
                return from_python(simple)
        else:
            return SymbolFalse


class PlanarGraphQ(_NetworkXBuiltin):
    """
    See <url>https://en.wikipedia.org/wiki/Planar_graph</url>

    >> PlanarGraphQ[CompleteGraph[4]]
     = True

    >> PlanarGraphQ[CompleteGraph[5]]
     = False

    #> PlanarGraphQ[Graph[{}]]
     = False

    #> PlanarGraphQ["abc"]
     = False
    """

    requires = _NetworkXBuiltin.requires

    def apply(self, graph, expression, evaluation, options):
        "%(name)s[graph_, OptionsPattern[%(name)s]]"
        graph = self._build_graph(graph, evaluation, options, expression, quiet=True)
        if not graph or graph.empty():
            return SymbolFalse

        return from_python(nx.is_planar(graph.G))


class FindVertexCut(_NetworkXBuiltin):
    """
    <dl>
    <dt>'FindVertexCut[$g$]'
        <dd>finds a set of vertices of minimum cardinality that, if removed, renders $g$ disconnected.
    <dt>'FindVertexCut[$g$, $s$, $t$]'
        <dd>finds a vertex cut that disconnects all paths from $s$ to $t$.
    </dl>

    >> g = Graph[{1 -> 2, 2 -> 3}]; FindVertexCut[g]
     = {}

    >> g = Graph[{1 <-> 2, 2 <-> 3}]; FindVertexCut[g]
     = {2}

    >> g = Graph[{1 <-> x, x <-> 2, 1 <-> y, y <-> 2, x <-> y}]; FindVertexCut[g]
     = {x, y}

    #> FindVertexCut[Graph[{}]]
     = {}
    #> FindVertexCut[Graph[{}], 1, 2]
     : The vertex at position 2 in FindVertexCut[-Graph-, 1, 2] does not belong to the graph at position 1.
     = FindVertexCut[-Graph-, 1, 2]
    """

    def apply(self, graph, expression, evaluation, options):
        "FindVertexCut[graph_, OptionsPattern[%(name)s]]"
        graph = self._build_graph(graph, evaluation, options, expression)
        if graph:
            if graph.empty() or not _is_connected(graph.G):
                return ListExpression()
            else:
                return ListExpression(
                    *graph.sort_vertices(nx.minimum_node_cut(graph.G))
                )

    def apply_st(self, graph, s, t, expression, evaluation, options):
        "FindVertexCut[graph_, s_, t_, OptionsPattern[%(name)s]]"
        graph = self._build_graph(graph, evaluation, options, expression)
        if not graph:
            return

        G = graph.G
        if not G.has_node(s):
            self._not_a_vertex(expression, 2, evaluation)
        elif not G.has_node(t):
            self._not_a_vertex(expression, 3, evaluation)
        elif graph.empty() or not _is_connected(graph.G):
            return ListExpression()
        else:
            return ListExpression(*graph.sort_vertices(nx.minimum_node_cut(G, s, t)))


class HighlightGraph(_NetworkXBuiltin):
    """"""

    def apply(self, graph, what, expression, evaluation, options):
        "HighlightGraph[graph_, what_List, OptionsPattern[%(name)s]]"
        default_highlight = [Expression(SymbolRGBColor, Integer1, Integer0, Integer0)]

        def parse(item):
            if item.get_head_name() == "System`Rule":
                return Expression(SymbolDirectedEdge, *item.elements)
            else:
                return item

        rules = []
        for element in what.elements:
            if element.get_head_name() == "System`Style":
                if len(element.elements) >= 2:
                    rules.append((parse(element.elements[0]), element.elements[1:]))
            else:
                rules.append((parse(element), default_highlight))

        rules.append((Expression(SymbolBlank), Expression(SymbolMissing)))

        graph = self._build_graph(graph, evaluation, options, expression)
        if graph:
            rule_exprs = ListExpression(*[Expression(SymbolRule, *r) for r in rules])
            return graph.with_highlight(rule_exprs)


class _PatternList(_NetworkXBuiltin):
    def apply(self, graph, expression, evaluation, options):
        "%(name)s[graph_, OptionsPattern[%(name)s]]"
        graph = self._build_graph(graph, evaluation, options, expression)
        if graph:
            return ListExpression(*self._items(graph))

    def apply_patt(self, graph, patt, expression, evaluation, options):
        "%(name)s[graph_, patt_, OptionsPattern[%(name)s]]"
        graph = self._build_graph(graph, evaluation, options, expression)
        if graph:
            return Expression(SymbolCases, ListExpression(*self._items(graph)), patt)


class _PatternCount(_NetworkXBuiltin):
    def apply(self, graph, expression, evaluation, options):
        "%(name)s[graph_, OptionsPattern[%(name)s]]"
        graph = self._build_graph(graph, evaluation, options, expression)
        if graph:
            return Integer(len(self._items(graph)))

    def apply_patt(self, graph, patt, expression, evaluation, options):
        "%(name)s[graph_, patt_, OptionsPattern[%(name)s]]"
        graph = self._build_graph(graph, evaluation, options, expression)
        if graph:
            return Expression(
                SymbolLength,
                Expression(SymbolCases, ListExpression(*self._items(graph)), patt),
            )


class VertexCount(_PatternCount):
    """
    >> VertexCount[{1 -> 2, 2 -> 3}]
     = 3

    >> VertexCount[{1 -> x, x -> 3}, _Integer]
     = 2
    """

    def _items(self, graph):
        return graph.vertices.expressions


class VertexList(_PatternList):
    """
    >> VertexList[{1 -> 2, 2 -> 3}]
     = {1, 2, 3}

    >> VertexList[{a -> c, c -> b}]
     = {a, c, b}

    >> VertexList[{a -> c, 5 -> b}, _Integer -> 10]
     = {10}
    """

    def _items(self, graph):
        return graph.vertices


class EdgeCount(_PatternCount):
    """
    >> EdgeCount[{1 -> 2, 2 -> 3}]
     = 2
    """

    def _items(self, graph):
        return graph.G.edges


class EdgeList(_PatternList):
    """
    >> EdgeList[{1 -> 2, 2 <-> 3}]
     = {DirectedEdge[1, 2], UndirectedEdge[2, 3]}
    """

    def _items(self, graph):
        return graph.edges


class EdgeRules(_NetworkXBuiltin):
    """
    >> EdgeRules[{1 <-> 2, 2 -> 3, 3 <-> 4}]
     = {1 -> 2, 2 -> 3, 3 -> 4}
    """

    def apply(self, graph, expression, evaluation, options):
        "%(name)s[graph_, OptionsPattern[%(name)s]]"
        graph = self._build_graph(graph, evaluation, options, expression)
        if graph:

            def rules():
                for expr in graph.edges.expressions:
                    u, v = expr.elements
                    yield Expression(SymbolRule, u, v)

            return ListExpression(*list(rules()))


class AdjacencyList(_NetworkXBuiltin):
    """
    >> AdjacencyList[{1 -> 2, 2 -> 3}, 3]
     = {2}

    >> AdjacencyList[{1 -> 2, 2 -> 3}, _?EvenQ]
     = {1, 3}

    >> AdjacencyList[{x -> 2, x -> 3, x -> 4, 2 -> 10, 2 -> 11, 4 -> 20, 4 -> 21, 10 -> 100}, 10, 2]
     = {2, 11, 100, x}
    """

    def _retrieve(self, graph, what, neighbors, expression, evaluation):
        from mathics.builtin import pattern_objects

        if what.get_head_name() in pattern_objects:
            collected = set()
            match = Matcher(what).match
            for v in graph.G.nodes:
                if match(v, evaluation):
                    collected.update(neighbors(v))
            return ListExpression(*sorted(collected))
        elif graph.G.has_node(what):
            return ListExpression(*sorted(neighbors(what)))
        else:
            self._not_a_vertex(expression, 2, evaluation)

    def apply(self, graph, what, expression, evaluation, options):
        "%(name)s[graph_, what_, OptionsPattern[%(name)s]]"
        graph = self._build_graph(graph, evaluation, options, expression)
        if graph:
            G = graph.G.to_undirected()  # FIXME inefficient
            return self._retrieve(
                graph, what, lambda v: G.neighbors(v), expression, evaluation
            )

    def apply_d(self, graph, what, d, expression, evaluation, options):
        "%(name)s[graph_, what_, d_, OptionsPattern[%(name)s]]"
        py_d = d.to_mpmath()
        if py_d is None:
            return

        graph = self._build_graph(graph, evaluation, options, expression)
        if graph:
            G = graph.G

            def neighbors(v):
                return nx.ego_graph(
                    G, v, radius=py_d, undirected=True, center=False
                ).nodes()

            return self._retrieve(graph, what, neighbors, expression, evaluation)


class VertexIndex(_NetworkXBuiltin):
    """
    >> VertexIndex[{c <-> d, d <-> a}, a]
     = 3
    """

    def apply(self, graph, v, expression, evaluation, options):
        "%(name)s[graph_, v_, OptionsPattern[%(name)s]]"
        graph = self._build_graph(graph, evaluation, options, expression)
        if graph:
            i = graph.vertices.get_index().get(v)
            if i is None:
                self._not_a_vertex(expression, 2, evaluation)
            else:
                return Integer(i + 1)


class EdgeIndex(_NetworkXBuiltin):
    """
    >> EdgeIndex[{c <-> d, d <-> a, a -> e}, d <-> a]
     = 2
    """

    def apply(self, graph, v, expression, evaluation, options):
        "%(name)s[graph_, v_, OptionsPattern[%(name)s]]"
        graph = self._build_graph(graph, evaluation, options, expression)
        if graph:
            i = graph.edges.get_index().get(v)
            if i is None:
                self._not_an_edge(expression, 2, evaluation)
            else:
                return Integer(i + 1)


class EdgeConnectivity(_NetworkXBuiltin):
    """
    >> EdgeConnectivity[{1 <-> 2, 2 <-> 3}]
     = 1

    >> EdgeConnectivity[{1 -> 2, 2 -> 3}]
     = 0

    >> EdgeConnectivity[{1 -> 2, 2 -> 3, 3 -> 1}]
     = 1

    >> EdgeConnectivity[{1 <-> 2, 2 <-> 3, 1 <-> 3}]
     = 2

    >> EdgeConnectivity[{1 <-> 2, 3 <-> 4}]
     = 0

    #> EdgeConnectivity[Graph[{}]]
     = EdgeConnectivity[-Graph-]
    """

    def apply(self, graph, expression, evaluation, options):
        "%(name)s[graph_, OptionsPattern[%(name)s]]"
        graph = self._build_graph(graph, evaluation, options, expression)
        if graph and not graph.empty():
            return Integer(nx.edge_connectivity(graph.G))

    def apply_st(self, graph, s, t, expression, evaluation, options):
        "%(name)s[graph_, s_, t_, OptionsPattern[%(name)s]]"
        graph = self._build_graph(graph, evaluation, options, expression)
        if graph and not graph.empty():
            return Integer(nx.edge_connectivity(graph.G, s, t))


class VertexConnectivity(_NetworkXBuiltin):
    """
    >> VertexConnectivity[{1 <-> 2, 2 <-> 3}]
     = 1

    >> VertexConnectivity[{1 -> 2, 2 -> 3}]
     = 0

    >> VertexConnectivity[{1 -> 2, 2 -> 3, 3 -> 1}]
     = 1

    >> VertexConnectivity[{1 <-> 2, 2 <-> 3, 1 <-> 3}]
     = 2

    >> VertexConnectivity[{1 <-> 2, 3 <-> 4}]
     = 0

    #> VertexConnectivity[Graph[{}]]
     = VertexConnectivity[-Graph-]
    """

    def apply(self, graph, expression, evaluation, options):
        "%(name)s[graph_, OptionsPattern[%(name)s]]"
        graph = self._build_graph(graph, evaluation, options, expression)
        if graph and not graph.empty():
            if not _is_connected(graph.G):
                return Integer(0)
            else:
                return Integer(nx.node_connectivity(graph.G))

    def apply_st(self, graph, s, t, expression, evaluation, options):
        "%(name)s[graph_, s_, t_, OptionsPattern[%(name)s]]"
        graph = self._build_graph(graph, evaluation, options, expression)
        if graph and not graph.empty():
            if not _is_connected(graph.G):
                return Integer(0)
            else:
                return Integer(nx.node_connectivity(graph.G, s, t))


class _Centrality(_NetworkXBuiltin):
    pass


class BetweennessCentrality(_Centrality):
    """
    >> g = Graph[{a -> b, b -> c, d -> c, d -> a, e -> c, d -> b}]; BetweennessCentrality[g]
     = {0., 1., 0., 0., 0.}

    >> g = Graph[{a -> b, b -> c, c -> d, d -> e, e -> c, e -> a}]; BetweennessCentrality[g]
     = {3., 3., 6., 6., 6.}
    """

    def apply(self, graph, expression, evaluation, options):
        "%(name)s[graph_, OptionsPattern[%(name)s]]"
        graph = self._build_graph(graph, evaluation, options, expression)
        if graph:
            weight = graph.update_weights(evaluation)
            centrality = nx.betweenness_centrality(
                graph.G, normalized=False, weight=weight
            )
            return ListExpression(
                *[Real(centrality.get(v, 0.0)) for v in graph.vertices.expressions],
            )


class ClosenessCentrality(_Centrality):
    """
    >> g = Graph[{a -> b, b -> c, d -> c, d -> a, e -> c, d -> b}]; ClosenessCentrality[g]
     = {0.666667, 1., 0., 1., 1.}

    >> g = Graph[{a -> b, b -> c, c -> d, d -> e, e -> c, e -> a}]; ClosenessCentrality[g]
     = {0.4, 0.4, 0.4, 0.5, 0.666667}
    """

    def apply(self, graph, expression, evaluation, options):
        "%(name)s[graph_, OptionsPattern[%(name)s]]"
        graph = self._build_graph(graph, evaluation, options, expression)
        if graph:
            weight = graph.update_weights(evaluation)
            G = graph.G
            if G.is_directed():
                G = G.reverse()
            centrality = nx.closeness_centrality(G, distance=weight, wf_improved=False)
            return ListExpression(
                *[Real(centrality.get(v, 0.0)) for v in graph.vertices.expressions],
            )


class DegreeCentrality(_Centrality):
    """
    >> g = Graph[{a -> b, b <-> c, d -> c, d -> a, e <-> c, d -> b}]; DegreeCentrality[g]
     = {2, 4, 5, 3, 2}

    >> g = Graph[{a -> b, b <-> c, d -> c, d -> a, e <-> c, d -> b}]; DegreeCentrality[g, "In"]
     = {1, 3, 3, 0, 1}

    >> g = Graph[{a -> b, b <-> c, d -> c, d -> a, e <-> c, d -> b}]; DegreeCentrality[g, "Out"]
     = {1, 1, 2, 3, 1}
    """

    def _from_dict(self, graph, centrality):
        s = len(graph.G) - 1  # undo networkx's normalization
        return ListExpression(
            *[Integer(s * centrality.get(v, 0)) for v in graph.vertices.expressions],
        )

    def apply(self, graph, expression, evaluation, options):
        "%(name)s[graph_, OptionsPattern[%(name)s]]"
        graph = self._build_graph(graph, evaluation, options, expression)
        if graph:
            return self._from_dict(graph, nx.degree_centrality(graph.G))

    def apply_in(self, graph, expression, evaluation, options):
        '%(name)s[graph_, "In", OptionsPattern[%(name)s]]'
        graph = self._build_graph(graph, evaluation, options, expression)
        if graph:
            return self._from_dict(graph, nx.in_degree_centrality(graph.G))

    def apply_out(self, graph, expression, evaluation, options):
        '%(name)s[graph_, "Out", OptionsPattern[%(name)s]]'
        graph = self._build_graph(graph, evaluation, options, expression)
        if graph:
            return self._from_dict(graph, nx.out_degree_centrality(graph.G))


class _ComponentwiseCentrality(_Centrality):
    def _centrality(self, g, weight):
        raise NotImplementedError

    def _compute(self, graph, evaluation, reverse=False, normalized=True, **kwargs):
        vertices = graph.vertices.expressions
        G, weight = graph.coalesced_graph(evaluation)
        if reverse:
            G = G.reverse()

        components = list(_components(G))
        components = [c for c in components if len(c) > 1]

        result = [0] * len(vertices)
        for bunch in components:
            g = G.subgraph(bunch)
            centrality = self._centrality(g, weight, **kwargs)
            values = [centrality.get(v, 0) for v in vertices]
            if normalized:
                s = sum(values) * len(components)
            else:
                s = 1
            if s > 0:
                for i, x in enumerate(values):
                    result[i] += x / s

        return ListExpression(*[Real(x) for x in result])


class EigenvectorCentrality(_ComponentwiseCentrality):
    """
    >> g = Graph[{a -> b, b -> c, c -> d, d -> e, e -> c, e -> a}]; EigenvectorCentrality[g, "In"]
     = {0.16238, 0.136013, 0.276307, 0.23144, 0.193859}

    >> EigenvectorCentrality[g, "Out"]
     = {0.136013, 0.16238, 0.193859, 0.23144, 0.276307}

    >> g = Graph[{a <-> b, b <-> c, c <-> d, d <-> e, e <-> c, e <-> a}]; EigenvectorCentrality[g]
     = {0.162435, 0.162435, 0.240597, 0.193937, 0.240597}

    >> g = Graph[{a <-> b, b <-> c, a <-> c, d <-> e, e <-> f, f <-> d, e <-> d}]; EigenvectorCentrality[g]
     = {0.166667, 0.166667, 0.166667, 0.183013, 0.183013, 0.133975}

    #> g = Graph[{a -> b, b -> c, c -> d, b -> e, a -> e}]; EigenvectorCentrality[g]
     = {0., 0., 0., 0., 0.}

    >> g = Graph[{a -> b, b -> c, c -> d, b -> e, a -> e, c -> a}]; EigenvectorCentrality[g]
     = {0.333333, 0.333333, 0.333333, 0., 0.}
    """

    def _centrality(self, g, weight):
        return nx.eigenvector_centrality(g, max_iter=10000, tol=1.0e-7, weight=weight)

    def apply(self, graph, expression, evaluation, options):
        "%(name)s[graph_, OptionsPattern[%(name)s]]"
        graph = self._build_graph(graph, evaluation, options, expression)
        if graph:
            return self._compute(graph, evaluation)

    def apply_in_out(self, graph, dir, expression, evaluation, options):
        "%(name)s[graph_, dir_String, OptionsPattern[%(name)s]]"
        py_dir = dir.get_string_value()
        if py_dir not in ("In", "Out"):
            return
        graph = self._build_graph(graph, evaluation, options, expression)
        if graph:
            return self._compute(graph, evaluation, py_dir == "Out")


class KatzCentrality(_ComponentwiseCentrality):
    """
    >> g = Graph[{a -> b, b -> c, c -> d, d -> e, e -> c, e -> a}]; KatzCentrality[g, 0.2]
     = {1.25202, 1.2504, 1.5021, 1.30042, 1.26008}

    >> g = Graph[{a <-> b, b <-> c, a <-> c, d <-> e, e <-> f, f <-> d, e <-> d}]; KatzCentrality[g, 0.1]
     = {1.25, 1.25, 1.25, 1.41026, 1.41026, 1.28205}
    """

    rules = {
        "KatzCentrality[g_, alpha_]": "KatzCentrality[g, alpha, 1]",
    }

    def _centrality(self, g, weight, alpha, beta):
        return nx.katz_centrality(
            g, alpha=alpha, beta=beta, normalized=False, weight=weight
        )

    def apply(self, graph, alpha, beta, expression, evaluation, options):
        "%(name)s[graph_, alpha_, beta_, OptionsPattern[%(name)s]]"
        graph = self._build_graph(graph, evaluation, options, expression)
        if graph:
            py_alpha = alpha.to_mpmath()
            py_beta = beta.to_mpmath()
            if py_alpha is None or py_beta is None:
                return
            return self._compute(
                graph, evaluation, normalized=False, alpha=py_alpha, beta=py_beta
            )


class PageRankCentrality(_Centrality):
    """
    >> g = Graph[{a -> d, b -> c, d -> c, d -> a, e -> c, d -> c}]; PageRankCentrality[g, 0.2]
     = {0.184502, 0.207565, 0.170664, 0.266605, 0.170664}
    """

    def apply_alpha_beta(self, graph, alpha, expression, evaluation, options):
        "%(name)s[graph_, alpha_, OptionsPattern[%(name)s]]"
        graph = self._build_graph(graph, evaluation, options, expression)
        if graph:
            py_alpha = alpha.to_mpmath()
            if py_alpha is None:
                return
            G, weight = graph.coalesced_graph(evaluation)
            centrality = nx.pagerank(G, alpha=py_alpha, weight=weight, tol=1.0e-7)
            return ListExpression(
                *[Real(centrality.get(v, 0)) for v in graph.vertices.expressions],
            )


class HITSCentrality(_Centrality):
    """
    >> g = Graph[{a -> d, b -> c, d -> c, d -> a, e -> c}]; HITSCentrality[g]
     = {{0.292893, 0., 0., 0.707107, 0.}, {0., 1., 0.707107, 0., 0.707107}}
    """

    def apply(self, graph, expression, evaluation, options):
        "%(name)s[graph_, OptionsPattern[%(name)s]]"
        graph = self._build_graph(graph, evaluation, options, expression)
        if graph:
            G, _ = graph.coalesced_graph(evaluation)  # FIXME warn if weight > 1

            tol = 1.0e-14
            _, a = nx.hits(G, normalized=True, tol=tol)
            h, _ = nx.hits(G, normalized=False, tol=tol)

            def _crop(x):
                return 0 if x < tol else x

            vertices = graph.vertices.expressions
            return ListExpression(
                ListExpression(*[Real(_crop(a.get(v, 0))) for v in vertices]),
                ListExpression(*[Real(_crop(h.get(v, 0))) for v in vertices]),
            )


class VertexDegree(_Centrality):
    """
    >> VertexDegree[{1 <-> 2, 2 <-> 3, 2 <-> 4}]
     = {1, 3, 1, 1}
    """

    def apply(self, graph, evaluation, options):
        "%(name)s[graph_, OptionsPattern[%(name)s]]"

        def degrees(graph):
            degrees = dict(list(graph.G.degree(graph.vertices)))
            return ListExpression(*[Integer(degrees.get(v, 0)) for v in graph.vertices])

        return self._evaluate_atom(graph, options, degrees)


class FindShortestPath(_NetworkXBuiltin):
    """
    >> FindShortestPath[{1 <-> 2, 2 <-> 3, 3 <-> 4, 2 <-> 4, 4 -> 5}, 1, 5]
     = {1, 2, 4, 5}

    >> FindShortestPath[{1 <-> 2, 2 <-> 3, 3 <-> 4, 4 -> 2, 4 -> 5}, 1, 5]
     = {1, 2, 3, 4, 5}

    >> FindShortestPath[{1 <-> 2, 2 <-> 3, 4 -> 3, 4 -> 2, 4 -> 5}, 1, 5]
     = {}

    >> g = Graph[{1 -> 2, 2 -> 3, 1 -> 3}, EdgeWeight -> {0.5, a, 3}];
    >> a = 0.5; FindShortestPath[g, 1, 3]
     = {1, 2, 3}
    >> a = 10; FindShortestPath[g, 1, 3]
     = {1, 3}

    #> FindShortestPath[{}, 1, 2]
     : The vertex at position 2 in FindShortestPath[{}, 1, 2] does not belong to the graph at position 1.
     = FindShortestPath[{}, 1, 2]

    #> FindShortestPath[{1 -> 2}, 1, 3]
     : The vertex at position 3 in FindShortestPath[{1 -> 2}, 1, 3] does not belong to the graph at position 1.
     = FindShortestPath[{1 -> 2}, 1, 3]
    """

    def apply_s_t(self, graph, s, t, expression, evaluation, options):
        "%(name)s[graph_, s_, t_, OptionsPattern[%(name)s]]"
        graph = self._build_graph(graph, evaluation, options, expression)
        if not graph:
            return
        G = graph.G
        if not G.has_node(s):
            self._not_a_vertex(expression, 2, evaluation)
        elif not G.has_node(t):
            self._not_a_vertex(expression, 3, evaluation)
        else:
            try:
                weight = graph.update_weights(evaluation)
                return ListExpression(
                    *list(nx.shortest_path(G, source=s, target=t, weight=weight)),
                )
            except nx.exception.NetworkXNoPath:
                return ListExpression()


def _convert_networkx_graph(G, options):
    mapping = dict((v, Integer(i)) for i, v in enumerate(G.nodes))
    G = nx.relabel_nodes(G, mapping)
    [Expression(SymbolUndirectedEdge, u, v) for u, v in G.edges]
    return Graph(
        G,
        **options,
    )


class VertexAdd(_NetworkXBuiltin):
    """
    >> g1 = Graph[{1 -> 2, 2 -> 3}];
    >> g2 = VertexAdd[g1, 4]
     = -Graph-
    >> g3 = VertexAdd[g2, {5, 10}]
     = -Graph-
    >> VertexAdd[{a -> b}, c]
     = -Graph-
    """

    def apply(self, graph, what, expression, evaluation, options):
        "%(name)s[graph_, what_, OptionsPattern[%(name)s]]"
        graph = self._build_graph(graph, evaluation, options, expression)
        if graph:
            if what.get_head_name() == "System`List":
                return graph.add_vertices(
                    *zip(*[_parse_item(x) for x in what.elements])
                )
            else:
                return graph.add_vertices(*zip(*[_parse_item(what)]))


class VertexDelete(_NetworkXBuiltin):
    """
    >> g1 = Graph[{1 -> 2, 2 -> 3, 3 -> 4}];
    >> VertexDelete[g1, 3]
     = -Graph-
    >> VertexDelete[{a -> b, b -> c, c -> d, d -> a}, {a, c}]
     = -Graph-
    >> VertexDelete[{1 -> 2, 2 -> 3, 3 -> 4, 4 -> 6, 6 -> 8, 8 -> 2}, _?OddQ]
     = -Graph-
    """

    def apply(self, graph, what, expression, evaluation, options):
        "%(name)s[graph_, what_, OptionsPattern[%(name)s]]"
        graph = self._build_graph(graph, evaluation, options, expression)
        if graph:
            from mathics.builtin import pattern_objects

            head_name = what.get_head_name()
            if head_name in pattern_objects:
                cases = Expression(
                    SymbolCases, ListExpression(*graph.vertices.expressions), what
                ).evaluate(evaluation)
                if cases.get_head_name() == "System`List":
                    return graph.delete_vertices(cases.elements)
            elif head_name == "System`List":
                return graph.delete_vertices(what.elements)
            else:
                return graph.delete_vertices([what])


class EdgeAdd(_NetworkXBuiltin):
    """
    >> EdgeAdd[{1->2,2->3},3->1]
     = -Graph-
    """

    def apply(self, graph, what, expression, evaluation, options):
        "%(name)s[graph_, what_, OptionsPattern[%(name)s]]"
        graph = self._build_graph(graph, evaluation, options, expression)
        if graph:
            if what.get_head_name() == "System`List":
                return graph.add_edges(*zip(*[_parse_item(x) for x in what.elements]))
            else:
                return graph.add_edges(*zip(*[_parse_item(what)]))


class EdgeDelete(_NetworkXBuiltin):
    """
    >> Length[EdgeList[EdgeDelete[{a -> b, b -> c, c -> d}, b -> c]]]
     = 2

    >> Length[EdgeList[EdgeDelete[{a -> b, b -> c, c -> b, c -> d}, b <-> c]]]
     = 4

    >> Length[EdgeList[EdgeDelete[{a -> b, b <-> c, c -> d}, b -> c]]]
     = 3

    >> Length[EdgeList[EdgeDelete[{a -> b, b <-> c, c -> d}, c -> b]]]
     = 3

    >> Length[EdgeList[EdgeDelete[{a -> b, b <-> c, c -> d}, b <-> c]]]
     = 2

    >> EdgeDelete[{4<->5,5<->7,7<->9,9<->5,2->4,4->6,6->2}, _UndirectedEdge]
     = -Graph-
    """

    def apply(self, graph, what, expression, evaluation, options):
        "%(name)s[graph_, what_, OptionsPattern[%(name)s]]"
        graph = self._build_graph(graph, evaluation, options, expression)
        if graph:
            from mathics.builtin import pattern_objects

            head_name = what.get_head_name()
            if head_name in pattern_objects:
                cases = Expression(
                    SymbolCases, ListExpression(*graph.edges.expressions), what
                ).evaluate(evaluation)
                if cases.get_head_name() == "System`List":
                    return graph.delete_edges(cases.elements)
            elif head_name == "System`List":
                return graph.delete_edges(what.elements)
            else:
                return graph.delete_edges([what])<|MERGE_RESOLUTION|>--- conflicted
+++ resolved
@@ -471,7 +471,7 @@
     def do_format(self, evaluation, form):
         return self
 
-    def get_sort_key(self, pattern_sort=False) -> list:
+    def get_sort_key(self, pattern_sort=False) -> tuple:
         """
         Returns a particular encoded list (which should be a tuple) that is used
         in ``Sort[]`` comparisons and in the ordering that occurs
@@ -516,15 +516,12 @@
     def is_multigraph(self):
         return isinstance(self.G, (nx.MultiDiGraph, nx.MultiGraph))
 
-<<<<<<< HEAD
-=======
     def get_sort_key(self, pattern_sort=False):
         if pattern_sort:
             return super(Graph, self).get_sort_key(True)
         else:
             return (1, 3, Symbol("Pymathics`Graph"), tuple(), 2, len(self.pixels), hash(self))
 
->>>>>>> 701b6d40
     @property
     def value(self):
         return self.G
