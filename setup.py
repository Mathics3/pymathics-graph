--- conflicted
+++ resolved
@@ -31,17 +31,13 @@
     name="pymathics-graph",
     version=__version__,  # noqa
     packages=find_namespace_packages(include=["pymathics.*"]),
-<<<<<<< HEAD
-    install_requires=["Mathics3>=7.0.0", "networkx>=2.8.0", "pydot", "matplotlib", "scipy>=1.10.0"],
-=======
     install_requires=[
-        "Mathics3>=6.0.1",
+        "Mathics3>=7.0.0dev",
         "networkx>=3.0.0",
         "pydot",
         "matplotlib",
         "scipy>=1.10.0",
     ],
->>>>>>> dceac5f6
     # don't pack Mathics in egg because of media files, etc.
     zip_safe=False,
     maintainer="Mathics3 Group",
